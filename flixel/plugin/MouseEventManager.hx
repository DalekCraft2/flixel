package flixel.plugin;

import flash.errors.Error;
import flixel.FlxBasic;
import flixel.FlxCamera;
import flixel.FlxG;
import flixel.FlxObject;
import flixel.FlxSprite;
import flixel.group.FlxGroup;
import flixel.util.FlxAngle;
import flixel.util.FlxPoint;

/**
 * Provides mouse event detection for FlxObjects and FlxSprites (pixel-perfect for those).
 * To use it, initialize the manager and register objects / sprites. 
 * 
 * 		FlxG.plugins.add(new MouseEventManager());
 * 		var object = new FlxObject();
 * 		MouseEventManager.add(object, onMouseDown, onMouseUp, onMouseOver, onMouseOut);
 * 
 * Or simply add a new object and this plugin will initialize itself: 
 * 
 *      MouseEventManager.add(object, onMouseDown, onMouseUp, onMouseOver, onMouseOut);
 * 
 * Also implement the callbacks with the object's type as parameters:
 * 
 * 		function onMouseDown(object:FlxObject) {}
 * 		function onMouseUp(object:FlxObject) {}
 * 		function onMouseOver(object:FlxObject) {}
 * 		function onMouseOut(object:FlxObject) {} 
 * 
 * @author TiagoLr (~~~ ProG4mr ~~~)
 */
class MouseEventManager extends FlxPlugin
{
	private static var _registeredObjects:Array<ObjectMouseData<Dynamic>>;
	private static var _mouseOverObjects:Array<ObjectMouseData<Dynamic>>;

	private static var _point:FlxPoint;
	
	/**
	 * As alternative you can call MouseEventManager.init().
	 */
	public static inline function init():Void
	{
		if (FlxG.plugins.get(MouseEventManager) == null)
			FlxG.plugins.add(new MouseEventManager());
	}
	
	/**
	 * Adds an object to the MouseEventManager registry. Automatically initializes the plugin.
	 *
	 * @param	OnMouseDown		Callback when mouse is pressed down over this object. Must have Object as argument - e.g. onMouseDown(object:FlxObject).
	 * @param	OnMouseUp		Callback when mouse is released over this object. Must have Object as argument - e.g. onMouseDown(object:FlxObject).
	 * @param	OnMouseOver		Callback when mouse is this object. Must have Object as argument - e.g. onMouseDown(object:FlxObject).
	 * @param	OnMouseOut		Callback when mouse moves out of this object. Must have Object as argument - e.g. onMouseDown(object:FlxObject).
	 * @param	MouseChildren	If mouseChildren is enabled, other objects overlaped by this will still receive mouse events.
	 * @param	MouseEnabled	If mouseEnabled this object will receive mouse events.
	 * @param	PixelPerfect	If enabled the collision check will be pixel-perfect. Only works for FlxSprites.
	 */
	public static function add<T:FlxObject>(Object:T, ?OnMouseDown:T->Void, ?OnMouseUp:T->Void, ?OnMouseOver:T->Void, ?OnMouseOut:T->Void, MouseChildren = false, MouseEnabled = true, PixelPerfect = true):T
	{
		init(); // MEManager is initialized and added to plugins if it was not there already.
		
		var newReg:ObjectMouseData<T> = {
			object: Object,
			mouseChildren: MouseChildren,
			mouseEnabled: MouseEnabled,
			onMouseDown: OnMouseDown,
			onMouseUp: OnMouseUp,
			onMouseOver: OnMouseOver,
			onMouseOut: OnMouseOut,
			pixelPerfect: PixelPerfect
		}
		
		if (Std.is(Object, FlxSprite))
		{
			newReg.sprite = cast Object;
		}
		
		_registeredObjects.unshift(newReg);
		return Object;
	}
	
	/**
	 * Removes a sprite from the registry.
	 */
	public static function remove<T:FlxObject>(Object:T):T
	{
		for (reg in _registeredObjects)
		{
			if (reg.object == Object)
			{
				reg.object = null;
				reg.sprite = null;
				reg.onMouseDown = null;
				reg.onMouseUp = null;
				reg.onMouseOver = null;
				reg.onMouseOut = null;
				_registeredObjects.remove(reg);
			}
		}
		return Object;
	}

	/**
	 * Reorders the registered objects, using the current object drawing order.
	 * This should be called if you alter the draw/update order of a registered object,
	 * That is, if you alter the position of a registered object inside its FlxGroup.
	 * It may also be called if the objects are not registered by the same order they are
	 * added to FlxGroup.
	 */
	public static function reorder():Void
	{
		var orderedObjects = new Array<ObjectMouseData<Dynamic>>();
		var group:Array<FlxBasic> = FlxG.state.members;
		
		traverseFlxGroup(FlxG.state, orderedObjects);
		
		orderedObjects.reverse();
		_registeredObjects = orderedObjects;
	}
	
	/**
	 * Sets the mouseDown callback associated with an object.
	 *
	 * @param 	OnMouseDown 	Callback when mouse is pressed down over this object. Must have Object as argument - e.g. onMouseDown(object:FlxObject).
	 */
	public static function setMouseDownCallback<T:FlxObject>(Object:T, OnMouseDown:T->Void):Void
	{
		var reg = getRegister(Object);
		
		if (reg != null)
		{
			reg.onMouseDown = OnMouseDown;
		}
	}
	
	/**
	 * Sets the mouseUp callback associated with an object.
	 *
	 * @param 	OnMouseUp 	Callback when mouse is released over this object. Must have Object as argument - e.g. onMouseDown(object:FlxObject).
	 */
	public static function setMouseUpCallback<T:FlxObject>(Object:T, OnMouseUp:T->Void):Void
	{
		var reg = getRegister(Object);
		
		if (reg != null)
		{
			reg.onMouseUp = OnMouseUp;
		}
	}
	
	/**
	 * Sets the mouseOver callback associated with an object.
	 *
	 * @param 	OnMouseOver 	Callback when mouse is over this object. Must have Object as argument - e.g. onMouseDown(object:FlxObject).
	 */
	public static function setMouseOverCallback<T:FlxObject>(Object:T, OnMouseOver:T->Void):Void
	{
		var reg = getRegister(Object);
		
		if (reg != null)
		{
			reg.onMouseOver = OnMouseOver;
		}
	}
	
	/**
	 * Sets the mouseOut callback associated with an object.
	 *
	 * @param 	OnMouseOver 	Callback when mouse is moves out of this object. Must have Object as argument - e.g. onMouseDown(object:FlxObject).
	 */
	public static function setMouseOutCallback<T:FlxObject>(Object:T, OnMouseOut:T->Void):Void
	{
		var reg = getRegister(Object);
		
		if (reg != null)
		{
			reg.onMouseOut = OnMouseOut;
		}
	}
	
	/**
	 * Enables/disables mouse behavior for an object.
	 * 
	 * @param 	MouseEnabled 	Whether this object will be tested for mouse events.
	 */
	public static function setObjectMouseEnabled<T:FlxObject>(Object:T, MouseEnabled:Bool):Void
	{
		var reg = getRegister(Object);
		
		if (reg != null)
		{
			reg.mouseEnabled = MouseEnabled;
		}
	}
	
	/**
	 * Checks if a registered object is mouseEnabled.
	 */
	public static function isObjectMouseEnabled<T:FlxObject>(Object:T):Bool
	{
		var reg = getRegister(Object);
		
		if (reg != null)
		{
			return reg.mouseEnabled;
		}
		else
		{
			return false;
		}
	}
	
	/**
	 * Enables/disables mouseChildren for an object.
	 *
	 * @param 	MouseChildren 	Whether this object will allow other overlapping object to receive mouse events.
	 */
	public static function setObjectMouseChildren<T:FlxObject>(Object:T, MouseChildren:Bool):Void
	{
		var reg = getRegister(Object);
		
		if (reg != null)
		{
			reg.mouseChildren = MouseChildren;
		}
	}
	
	/**
	 * Checks if an object allows mouseChildren.
	 */
	public static function isObjectMouseChildren<T:FlxObject>(Object:T):Bool
	{
		var reg = getRegister(Object);
		
		if (reg != null)
		{
			return reg.mouseChildren;
		}
		else
		{
			throw new Error("MouseEventManager , isObjectMouseChildren() : object not found");
		}
	}
	
	private static function traverseFlxGroup(Group:FlxGroup, OrderedObjects:Array<ObjectMouseData<Dynamic>>):Void
	{
		for (basic in Group.members)
		{
			if (Std.is(basic, FlxGroup))
			{
				traverseFlxGroup(cast(basic, FlxGroup), OrderedObjects);
			}
			
			if (Std.is(basic, FlxSprite))
			{
				var reg = getRegister(cast(basic, FlxSprite));
				
				if (reg != null)
				{
					OrderedObjects.push(reg);
				}
			}
		}
	}

	private static function getRegister<T:FlxObject>(Object:T, ?Register:Array<ObjectMouseData<Dynamic>>):ObjectMouseData<T>
	{
		if (Register == null)
		{
			Register = _registeredObjects;
		}
		
		for (reg in Register)
		{
			if (reg.object == Object)
			{
				return reg;
			}
		}
		
		return null;
	}
	
	public function new()
	{
		super();
		
		_point = FlxPoint.get();
		
		if (_registeredObjects != null)
		{
			clearRegistry();
		}
		
		_registeredObjects = new Array<ObjectMouseData<Dynamic>>();
		_mouseOverObjects = new Array<ObjectMouseData<Dynamic>>();
	}
	
	override public function destroy():Void
	{
		clearRegistry();
		_point = null;
		
		super.destroy();
	}
	
	override public function update():Void
	{
		super.update();
		
		var currentOverObjects = new Array<ObjectMouseData<Dynamic>>();
		
		for (reg in _registeredObjects)
		{
			// Sprite destroyed check.
			if (reg.object.acceleration == null)
			{
				remove(reg.object);
				continue;
			}
			
<<<<<<< HEAD
			if (!reg.object.alive || !reg.mouseEnabled)
=======
			if (!reg.sprite.alive || !reg.sprite.exists || !reg.sprite.visible || !reg.mouseEnabled)
>>>>>>> 7c7130e5
			{
				continue;
			}
			
			if (checkOverlap(reg))
			{
				currentOverObjects.push(reg);
				
				if (!reg.mouseChildren)
				{
					break;
				}
			}
		}
		
		// MouseOver - Look for new objects with mouse over.
		for (current in currentOverObjects)
		{
<<<<<<< HEAD
			if (getRegister(current.object, _mouseOverObjects) == null)
			{
				if ((current.onMouseOver != null) && current.sprite.exists  && current.object.visible)
				{
					current.onMouseOver(current.object);
=======
			if (current.onMouseOver != null)
			{
				if(current.sprite.exists && current.sprite.visible && getRegister(current.sprite, _mouseOverSprites) == null)
				{				
					current.onMouseOver(current.sprite);
>>>>>>> 7c7130e5
				}
			}
		}
		
		// MouseOut - Look for objects that lost mouse over.
		for (over in _mouseOverObjects)
		{
<<<<<<< HEAD
			if (getRegister(over.object, currentOverObjects) == null)
			{
				if ((over.onMouseOut != null) && over.object.exists  && over.object.visible)
				{
					over.onMouseOut(over.object);
				}
=======
			if (over.onMouseOut != null)
			{
				if (!over.sprite.exists || !over.sprite.visible || getRegister(over.sprite, currentOverSprites) == null)
				{
					over.onMouseOut(over.sprite);
				}	
>>>>>>> 7c7130e5
			}
		}
		
		// MouseDown - Look for objects with mouse over when user presses mouse button.
		#if !FLX_NO_MOUSE
		if (FlxG.mouse.justPressed)
		{
			for (current in currentOverObjects)
			{
				if ((current.onMouseDown != null) && current.object.exists  && current.object.visible)
				{
					current.onMouseDown(current.object);
				}
			}
		}
		
		// MouseUp - Look for objects with mouse over when user releases mouse button.
		if (FlxG.mouse.justReleased)
		{
			for (current in currentOverObjects)
			{
				if ((current.onMouseUp != null) && current.object.exists  && current.object.visible)
				{
					current.onMouseUp(current.object);
				}
			}
		}
		#end
		
		_mouseOverObjects = currentOverObjects;
	}
	
	private function clearRegistry():Void
	{
		_mouseOverObjects = null;
		
		for (reg in _registeredObjects)
		{
			remove(reg.object);
		}
		
		_registeredObjects = null;
	}

	private function checkOverlap<T:FlxObject>(Register:ObjectMouseData<T>):Bool
	{
		for (camera in Register.object.cameras)
		{
			#if !FLX_NO_MOUSE
			_point = FlxG.mouse.getWorldPosition(camera, _point);
			
			if (checkOverlapWithPoint(Register, _point, camera))
			{
				return true;
			}
			#end
			
			#if !FLX_NO_TOUCH
			for (touch in FlxG.touches.list)
			{
				_point = touch.getWorldPosition(camera, _point);
				
				if (checkOverlapWithPoint(Register, _point, camera))
				{
					return true;
				}
			}
			#end
		}
		
		return false;
	}
	
	private inline function checkOverlapWithPoint<T:FlxObject>(Register:ObjectMouseData<T>, Point:FlxPoint, Camera:FlxCamera):Bool
	{
		if (Register.pixelPerfect && (Register.sprite != null))
		{
			return checkPixelPerfectOverlap(Point, Register.sprite, Camera);
		}
		else 
		{
			return Register.object.overlapsPoint(Point, true, Camera);
		}
	}
	
	private inline function checkPixelPerfectOverlap(Point:FlxPoint, Sprite:FlxSprite, Camera:FlxCamera):Bool
	{
		if (Sprite.angle != 0)
		{
			FlxAngle.rotatePoint(Point.x, Point.y, (Sprite.x + Sprite.origin.x), (Sprite.y + Sprite.origin.y), Sprite.angle - 180, Point);	
		}
		return Sprite.pixelsOverlapPoint(Point, 0x01, Camera);
	}
}

typedef ObjectMouseData<T:FlxObject> = {
	object:T,
	?sprite:FlxSprite,
	mouseChildren:Bool,
	mouseEnabled:Bool,
	onMouseDown:T->Void,
	onMouseUp:T->Void,
	onMouseOver:T->Void,
	onMouseOut:T->Void,
	pixelPerfect:Bool
}<|MERGE_RESOLUTION|>--- conflicted
+++ resolved
@@ -288,7 +288,7 @@
 	{
 		super();
 		
-		_point = FlxPoint.get();
+		_point = new FlxPoint();
 		
 		if (_registeredObjects != null)
 		{
@@ -322,11 +322,7 @@
 				continue;
 			}
 			
-<<<<<<< HEAD
-			if (!reg.object.alive || !reg.mouseEnabled)
-=======
-			if (!reg.sprite.alive || !reg.sprite.exists || !reg.sprite.visible || !reg.mouseEnabled)
->>>>>>> 7c7130e5
+			if (!reg.object.alive || !reg.sprite.exists || !reg.sprite.visible || !reg.mouseEnabled)
 			{
 				continue;
 			}
@@ -345,19 +341,11 @@
 		// MouseOver - Look for new objects with mouse over.
 		for (current in currentOverObjects)
 		{
-<<<<<<< HEAD
-			if (getRegister(current.object, _mouseOverObjects) == null)
-			{
-				if ((current.onMouseOver != null) && current.sprite.exists  && current.object.visible)
+			if (current.onMouseOver != null)
+			{
+				if (current.sprite.exists  && current.object.visible && getRegister(current.object, _mouseOverObjects) == null)
 				{
 					current.onMouseOver(current.object);
-=======
-			if (current.onMouseOver != null)
-			{
-				if(current.sprite.exists && current.sprite.visible && getRegister(current.sprite, _mouseOverSprites) == null)
-				{				
-					current.onMouseOver(current.sprite);
->>>>>>> 7c7130e5
 				}
 			}
 		}
@@ -365,21 +353,13 @@
 		// MouseOut - Look for objects that lost mouse over.
 		for (over in _mouseOverObjects)
 		{
-<<<<<<< HEAD
-			if (getRegister(over.object, currentOverObjects) == null)
-			{
-				if ((over.onMouseOut != null) && over.object.exists  && over.object.visible)
+			if (over.onMouseOut != null)
+			{
+				// slightly different logic here - objects whose exsits or visible property has been set to false should also receive a mouse out! 
+				if (!over.object.exists || !over.object.visible || getRegister(over.object, currentOverObjects) == null)
 				{
 					over.onMouseOut(over.object);
 				}
-=======
-			if (over.onMouseOut != null)
-			{
-				if (!over.sprite.exists || !over.sprite.visible || getRegister(over.sprite, currentOverSprites) == null)
-				{
-					over.onMouseOut(over.sprite);
-				}	
->>>>>>> 7c7130e5
 			}
 		}
 		
