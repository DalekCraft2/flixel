package flixel;

import flash.Lib;
import flash.display.Bitmap;
import flash.display.BitmapData;
import flash.display.Sprite;
import flash.display.StageAlign;
import flash.display.StageScaleMode;
import flash.events.Event;
import flash.events.FocusEvent;
import flash.geom.ColorTransform;
import flash.geom.Matrix;
<<<<<<< HEAD
import flash.Lib;
import flixel.math.FlxAngle;
import flixel.math.FlxRandom;
import flixel.system.FlxSplash;
=======
import flash.geom.Rectangle;
import flixel.system.FlxSplash;
import flixel.system.frontEnds.VCRFrontEnd;
import flixel.effects.postprocess.PostProcess;
>>>>>>> da5b5fad
import flixel.system.layer.TileSheetExt;
import flixel.system.replay.FlxReplay;
import flixel.text.pxText.PxBitmapFont;
import flixel.util.FlxArrayUtil;
import flixel.util.FlxColor;
import flixel.util.FlxDestroyUtil;
import openfl.Assets;

#if (cpp || neko)
import openfl.display.OpenGLView;
#end

#if !FLX_NO_DEBUG
import flixel.system.debug.FlxDebugger;
#end

#if FLX_SOUND_TRAY
import flixel.system.ui.FlxSoundTray;
#end

#if !FLX_NO_FOCUS_LOST_SCREEN
import flixel.system.ui.FlxFocusLostScreen;
#end

/**
 * FlxGame is the heart of all flixel games, and contains a bunch of basic game loops and things.
 * It is a long and sloppy file that you shouldn't have to worry about too much!
 * It is basically only used to create your game object in the first place,
 * after that FlxG and FlxState have all the useful stuff you actually need.
 */
@:allow(flixel)
class FlxGame extends Sprite
{
	/**
	 * Framerate to use on focus lost. Default = 10.
	 */
	public var focusLostFramerate:Int = 10;
	
	#if FLX_RECORD
	/**
	 * Flag for whether a replay is currently playing.
	 */
	public var replaying(default, null):Bool = false;
	/**
	 * Flag for whether a new recording is being made.
	 */
	public var recording(default, null):Bool = false;
	#end
	
	#if FLX_SOUND_TRAY
	/**
	 * The sound tray display container (see createSoundTray()).
	 */
	public var soundTray(default, null):FlxSoundTray;
	#end
	
	#if !FLX_NO_DEBUG
	/**
	 * The debugger overlay object.
	 */
	public var debugger(default, null):FlxDebugger;
	#end
	
	/**
	 * Time in milliseconds that has passed (amount of "ticks" passed) since the game has started.
	 */
	public var ticks(default, null):Int = 0;
	
	/**
	 * A flag for triggering the onGameStart "event".
	 */
	@:allow(flixel.system.FlxSplash)
	private var _gameJustStarted:Bool = false;
	
	/**
	 * Class type of the initial/first game state for the game, usually MenuState or something like that.
	 */
	private var _initialState:Class<FlxState>;
	/**
	 * Current game state.
	 */
	private var _state:FlxState;
	/**
	 * Total number of milliseconds elapsed since game start.
	 */
	private var _total:Int = 0;
	/**
	 * Total number of milliseconds elapsed since last update loop.
	 * Counts down as we step through the game loop.
	 */
	private var _accumulator:Int;
	/**
	 * Milliseconds of time since last step.
	 */
	private var _elapsedMS:Int;
	/**
	 * Milliseconds of time per step of the game loop. e.g. 60 fps = 16ms.
	 */
	private var _stepMS:Int;
	/**
	 * Optimization so we don't have to divide step by 1000 to get its value in seconds every frame.
	 */
	private var _stepSeconds:Float;
	/**
	 * Max allowable accumulation (see _accumulator).
	 * Should always (and automatically) be set to roughly 2x the flash player framerate.
	 */
	private var _maxAccumulation:Int;
	
	/**
	 * Whether the Flash player lost focus.
	 */
	private var _lostFocus:Bool = false;
	
	#if (cpp || neko)
	/**
	 * Ugly workaround to ensure consistent behaviour between flash and cpp 
	 * (the focus event should not fire when the game starts up!)
	 */ 
	private var _onFocusFiredOnce:Bool = false;
	#end
	
	#if !FLX_NO_FOCUS_LOST_SCREEN 
	/**
	 * The "focus lost" screen (see createFocusScreen()).
	 */
	private var _focusLostScreen:FlxFocusLostScreen;
	#end
	
	/**
	 * Mouse cursor.
	 */
	@:allow(flixel.FlxG)
	@:allow(flixel.system.frontEnds.CameraFrontEnd)
	private var _inputContainer:Sprite;
	
	#if FLX_SOUND_TRAY
	/**
	 * Change this after calling super() in the FlxGame constructor to use a customized sound tray based on FlxSoundTray.
	 */
	private var _customSoundTray:Class<FlxSoundTray> = FlxSoundTray;
	#end
	
	#if !FLX_NO_FOCUS_LOST_SCREEN
	/**
	 * Change this after calling super() in the FlxGame constructor to use a customized screen which will be show when the application lost focus.
	 */
	private var _customFocusLostScreen:Class<FlxFocusLostScreen> = FlxFocusLostScreen;
	#end
	
	/**
	 * Whether the splash screen should be skipped.
	 */
	private var _skipSplash:Bool = false;
	
	#if desktop
	/**
	 * Should we start Fullscreen or not? This is useful if you want to load Fullscreen settings from a FlxSave and set it when the game starts, instead of having it hard-set in your project XML.
	 */
	private var _startFullscreen:Bool = false; 
	#end
	
	/**
	 * If a state change was requested, the new state object is stored here until we switch to it.
	 */
	private var _requestedState:FlxState;
	/**
	 * A flag for keeping track of whether a game reset was requested or not.
	 */
	private var _resetGame:Bool = false;
	
	#if FLX_RECORD
	/**
	 * Container for a game replay object.
	 */
	private var _replay:FlxReplay;
	/**
	 * Flag for whether a playback of a recording was requested.
	 */
	private var _replayRequested:Bool = false;
	/**
	 * Flag for whether a new recording was requested.
	 */
	private var _recordingRequested:Bool = false;
	#end
	
	#if js
	/**
	 * On html5, we draw() all our cameras into a bitmap to avoid blurry zooming.
	 */
	private var _display:BitmapData;
	private var _displayBitmap:Bitmap;
	private var _displayMatrix = new Matrix();
	private var _displayColorTransform = new ColorTransform();
	#end
	/**
	 * Sprite for postprocessing effects
	 */
	public var postProcessLayer:Sprite;
	/**
	 * Post process effects active on the postProcessLayer
	 */
	public var postProcesses:Array<PostProcess>;
	
	
	/**
	 * Instantiate a new game object.
	 * 
	 * @param	GameSizeX		The width of your game in game pixels, not necessarily final display pixels (see Zoom).
	 * @param	GameSizeY		The height of your game in game pixels, not necessarily final display pixels (see Zoom).
	 * @param	InitialState	The class name of the state you want to create and switch to first (e.g. MenuState).
	 * @param	Zoom			The default level of zoom for the game's cameras (e.g. 2 = all pixels are now drawn at 2x).  Default = 1.
	 * @param	UpdateFramerate	How frequently the game should update (default is 60 times per second).
	 * @param	DrawFramerate	Sets the actual display / draw framerate for the game (default is 60 times per second).
	 * @param	SkipSplash		Whether you want to skip the flixel splash screen in FLX_NO_DEBUG or not.
	 * @param	StartFullscreen	Whether to start the game in fullscreen mode (desktop targets only), false by default
	 */
	public function new(GameSizeX:Int = 640, GameSizeY:Int = 480, ?InitialState:Class<FlxState>, Zoom:Float = 1, UpdateFramerate:Int = 60, DrawFramerate:Int = 60, SkipSplash:Bool = false, StartFullscreen:Bool = false)
	{
		super();
		
		#if desktop
		_startFullscreen = StartFullscreen;
		#end
		
		// Super high priority init stuff
		_inputContainer = new Sprite();
		
		#if (cpp || neko)
		// Init shader container
		if (OpenGLView.isSupported)
			postProcessLayer = new Sprite();
		#end
		
		// Basic display and update setup stuff
		FlxG.init(this, GameSizeX, GameSizeY, Zoom);
		
		FlxG.updateFramerate = UpdateFramerate;
		FlxG.drawFramerate = DrawFramerate;
		_accumulator = _stepMS;
		_skipSplash = SkipSplash;
		
		#if FLX_RECORD
		_replay = new FlxReplay();
		#end
		
		// Then get ready to create the game object for real
		_initialState = (InitialState == null) ? FlxState : InitialState;
		
		addEventListener(Event.ADDED_TO_STAGE, create);
	}
	
	/**
	 * Used to instantiate the guts of the flixel game object once we have a valid reference to the root.
	 */
	private function create(_):Void
	{
		if (stage == null)
		{
			return;
		}
		removeEventListener(Event.ADDED_TO_STAGE, create);
		
		_total = getTimer();
		
		#if desktop
		FlxG.fullscreen = _startFullscreen;
		#end
		
		// Set up the view window and double buffering
		stage.scaleMode = StageScaleMode.NO_SCALE;
		stage.align = StageAlign.TOP_LEFT;
		stage.frameRate = FlxG.drawFramerate;
		
		addChild(_inputContainer);
		
		#if (cpp || neko)
		if (OpenGLView.isSupported)
			addChild(postProcessLayer);
		#end
		
		// Creating the debugger overlay
		#if !FLX_NO_DEBUG
		debugger = new FlxDebugger(FlxG.stage.stageWidth, FlxG.stage.stageHeight);
		addChild(debugger);
		#end
		
		// No need for overlays on mobile.
		#if !mobile
		// Volume display tab
		#if FLX_SOUND_TRAY
		soundTray = Type.createInstance(_customSoundTray, []);
		addChild(soundTray);
		#end
		
		#if !FLX_NO_FOCUS_LOST_SCREEN
		_focusLostScreen = Type.createInstance(_customFocusLostScreen, []);
		addChild(_focusLostScreen);
		#end
		#end
		
		// Focus gained/lost monitoring
		#if desktop
		stage.addEventListener(FocusEvent.FOCUS_OUT, onFocusLost);
		stage.addEventListener(FocusEvent.FOCUS_IN, onFocus);
		#else
		stage.addEventListener(Event.DEACTIVATE, onFocusLost);
		stage.addEventListener(Event.ACTIVATE, onFocus);
		#end
		
		// Instantiate the initial state
		resetGame();
		switchState();
		
		if (FlxG.updateFramerate < FlxG.drawFramerate)
		{
			FlxG.log.warn("FlxG.updateFramerate: The update framerate shouldn't be smaller than the draw framerate, since it can slow down your game.");
		}
		
		// Finally, set up an event for the actual game loop stuff.
		stage.addEventListener(Event.ENTER_FRAME, onEnterFrame);
		
		// We need to listen for resize event which means new context
		// it means that we need to recreate bitmapdatas of dumped tilesheets
		stage.addEventListener(Event.RESIZE, onResize);
		
		// make sure the cursor etc are properly scaled from the start
		resizeGame(FlxG.stage.stageWidth, FlxG.stage.stageHeight);
		
		#if !bitfive
		Assets.addEventListener(Event.CHANGE, FlxG.bitmap.onAssetsReload);
		#end
	}
	
	private function onFocus(_):Void
	{
		#if flash
		if (!_lostFocus) 
		{
			return; // Don't run this function twice (bug in standalone flash player)
		}
		#end
		
		#if desktop
		// make sure the on focus event doesn't fire on startup 
		if (!_onFocusFiredOnce)
		{
			_onFocusFiredOnce = true;
			return;
		}
		#end
		
		_lostFocus = false;
		FlxG.signals.focusGained.dispatch();
		
		if (!FlxG.autoPause) 
		{
			_state.onFocus();
			return;
		}
		
		#if !FLX_NO_FOCUS_LOST_SCREEN
		if (_focusLostScreen != null)
		{
			_focusLostScreen.visible = false;
		}
		#end 
		
		#if !FLX_NO_DEBUG
		debugger.stats.onFocus();
		#end
		
		stage.frameRate = FlxG.drawFramerate;
		#if !FLX_NO_SOUND_SYSTEM
		FlxG.sound.onFocus();
		#end
		FlxG.inputs.onFocus();
	}
	
	private function onFocusLost(_):Void
	{
		#if flash
		if (_lostFocus) 
		{
			return; // Don't run this function twice (bug in standalone flash player)
		}
		#end
		
		_lostFocus = true;
		FlxG.signals.focusLost.dispatch();
		
		if (!FlxG.autoPause) 
		{
			_state.onFocusLost();
			return;
		}
		
		#if !FLX_NO_FOCUS_LOST_SCREEN
		if (_focusLostScreen != null)
		{
			_focusLostScreen.visible = true;
		}
		#end 
		
		#if !FLX_NO_DEBUG
		debugger.stats.onFocusLost();
		#end
		
		stage.frameRate = focusLostFramerate;
		#if !FLX_NO_SOUND_SYSTEM
		FlxG.sound.onFocusLost();
		#end
		FlxG.inputs.onFocusLost();
	}
	
	@:allow(flixel.FlxG)
	private function onResize(_):Void 
	{
		var width:Int = FlxG.stage.stageWidth;
		var height:Int = FlxG.stage.stageHeight;
		
		#if FLX_RENDER_TILE
		FlxG.bitmap.onContext();
		#end
		
		_state.onResize(width, height);
		FlxG.signals.gameResized.dispatch(width, height);
		
		resizeGame(width, height);
	}
	
	private function resizeGame(width:Int, height:Int):Void
	{
		FlxG.resizeGame(width, height);
		
		#if js
		FlxDestroyUtil.removeChild(this, _displayBitmap);
		FlxDestroyUtil.dispose(_display);
		
		var index:Int = getChildIndex(_inputContainer);
		_display = new BitmapData(width, height);
		addChildAt(_displayBitmap = new Bitmap(_display), index);
		#end
		
		#if !FLX_NO_DEBUG
		debugger.onResize(width, height);
		#end
		
		#if !FLX_NO_FOCUS_LOST_SCREEN
		if (_focusLostScreen != null)
		{
			_focusLostScreen.draw();
		}
		#end
		
		#if FLX_SOUND_TRAY
		if (soundTray != null)
		{
			soundTray.screenCenter();
		}
		#end
		
		_inputContainer.scaleX = 1 / FlxG.game.scaleX;
		_inputContainer.scaleY = 1 / FlxG.game.scaleY;
		
		#if (cpp || neko)
		if (postProcesses != null)
		{
			for (p in postProcesses)
			{
				p.rebuild();
			}
		}
		#end
	}
	
	/**
	 * Handles the onEnterFrame call and figures out how many updates and draw calls to do.
	 */
	private function onEnterFrame(_):Void
	{
		ticks = getTimer();
		_elapsedMS = ticks - _total;
		_total = ticks;
		
		#if FLX_SOUND_TRAY
		if (soundTray != null && soundTray.active)
		{
			soundTray.update(_elapsedMS);
		}
		#end
		
		if (!_lostFocus || !FlxG.autoPause)
		{
			if (FlxG.vcr.paused)
			{
				if (FlxG.vcr.stepRequested)
				{
					FlxG.vcr.stepRequested = false;
				}
				else if (_state == _requestedState) // don't pause a state switch request
				{
					return;
				}
			}
			
			if (FlxG.fixedTimestep)
			{
				_accumulator += _elapsedMS;
				if (_accumulator > _maxAccumulation)
				{
					_accumulator = _maxAccumulation;
				}
				
				while (_accumulator > _stepMS)
				{
					step();
					_accumulator = _accumulator - _stepMS; 
				}
			}
			else
			{
				step();
			}
			
			#if !FLX_NO_DEBUG
			FlxBasic.visibleCount = 0;
			#end
			
			draw();
			
			#if !FLX_NO_DEBUG
			debugger.stats.visibleObjects(FlxBasic.visibleCount);
			debugger.update();
			#end
		}
	}
	
	/**
	 * Internal method to create a new instance of iState and reset the game.
	 * This gets called when the game is created, as well as when a new state is requested.
	 */
	private inline function resetGame():Void
	{
		FlxG.signals.preGameReset.dispatch();
		
		#if !FLX_NO_DEBUG
		_skipSplash = true;
		#end
		
		if (_skipSplash || FlxSplash.nextState != null) // already played
		{
			_requestedState = cast (Type.createInstance(_initialState, []));
			if (FlxSplash.nextState == null)
			{
				_gameJustStarted = true;
			}
		}
		else
		{
			FlxSplash.nextState = _initialState;
			_requestedState = new FlxSplash();
			_skipSplash = true; // only play it once
		}
		
		#if !FLX_NO_DEBUG
		if (Std.is(_requestedState, FlxSubState))
		{
			throw "You can't set FlxSubState class instance as the state for you game";
		}
		#end
		
		FlxG.reset();
		
		FlxG.signals.postGameReset.dispatch();
	}

	/**
	 * If there is a state change requested during the update loop,
	 * this function handles actual destroying the old state and related processes,
	 * and calls creates on the new state and plugs it into the game object.
	 */
	private function switchState():Void
	{ 
		// Basic reset stuff
		PxBitmapFont.clearStorage();
		FlxG.bitmap.clearCache();
		FlxG.cameras.reset();
		FlxG.inputs.onStateSwitch();
		#if !FLX_NO_SOUND_SYSTEM
		FlxG.sound.destroy();
		#end
		
		FlxG.signals.stateSwitched.dispatch();
		
		#if FLX_RECORD
		FlxRandom.updateStateSeed();
		#end
		
		// Destroy the old state (if there is an old state)
		if (_state != null)
		{
			_state.destroy();
		}
		
		// Finally assign and create the new state
		_state = _requestedState;
		
		_state.create();
		
		if (_gameJustStarted)
		{
			gameStart();
		}
		
		#if !FLX_NO_DEBUG
		debugger.console.registerObject("state", _state);
		#end
	}
	
	private function gameStart():Void
	{
		FlxG.signals.gameStarted.dispatch();
		_gameJustStarted = false;
	}
	
	/**
	 * This is the main game update logic section.
	 * The onEnterFrame() handler is in charge of calling this
	 * the appropriate number of times each frame.
	 * This block handles state changes, replays, all that good stuff.
	 */
	private function step():Void
	{
		// Handle game reset request
		if (_resetGame)
		{
			resetGame();
			_resetGame = false;
		}
		
		#if FLX_RECORD
		// Handle replay-related requests
		if (_recordingRequested)
		{
			_recordingRequested = false;
			_replay.create(FlxRandom.getRecordingSeed());
			recording = true;
			
			#if !FLX_NO_DEBUG
			debugger.vcr.recording();
			FlxG.log.notice("Starting new flixel gameplay record.");
			#end
		}
		else if (_replayRequested)
		{
			_replayRequested = false;
			_replay.rewind();
			FlxG.random.initialSeed = _replay.seed;
			
			#if !FLX_NO_DEBUG
			debugger.vcr.playingReplay();
			#end
			
			replaying = true;
		}
		#end
		
		#if !FLX_NO_DEBUG
		// Finally actually step through the game physics
		FlxBasic.activeCount = 0;
		#end
		
		update();
		
		#if !FLX_NO_DEBUG
		debugger.stats.activeObjects(FlxBasic.activeCount);
		#end
	}
	
	/**
	 * This function is called by step() and updates the actual game state.
	 * May be called multiple times per "frame" or draw call.
	 */
	private function update():Void
	{
		if (!_state.active || !_state.exists)
		{
			return;
		}
		
		if (_state != _requestedState)
		{
			switchState();
		}
		
		#if !FLX_NO_DEBUG
		if (FlxG.debugger.visible)
		{
			ticks = getTimer(); // Lib.getTimer() is expensive, only do it if necessary
		}
		#end
		
		FlxG.signals.preUpdate.dispatch();
		
		if (FlxG.fixedTimestep)
		{
			FlxG.elapsed = FlxG.timeScale * _stepSeconds; // fixed timestep
		}
		else
		{
			FlxG.elapsed = FlxG.timeScale * (_elapsedMS / 1000); // variable timestep
			
			var max = FlxG.maxElapsed * FlxG.timeScale;
			if (FlxG.elapsed > max) 
				FlxG.elapsed = max;
		}
		
		updateInput();
		
		#if !FLX_NO_SOUND_SYSTEM
		FlxG.sound.update(FlxG.elapsed);
		#end
		FlxG.plugins.update(FlxG.elapsed);
		
		_state.tryUpdate(FlxG.elapsed);
		
		FlxG.cameras.update(FlxG.elapsed);
		FlxG.signals.postUpdate.dispatch();
		
		#if !FLX_NO_DEBUG
		debugger.stats.flixelUpdate(getTimer() - ticks);
		#end
		
		#if FLX_POINTER_INPUT
		for (swipe in FlxG.swipes)
		{
			swipe = null;
		}
		FlxArrayUtil.clearArray(FlxG.swipes);
		#end
	}
	
	private function updateInput():Void
	{
		#if FLX_RECORD
		if (replaying)
		{
			_replay.playNextFrame();
			
			if (FlxG.vcr.timeout > 0)
			{
				FlxG.vcr.timeout -= _stepMS;
				
				if (FlxG.vcr.timeout <= 0)
				{
					if (FlxG.vcr.replayCallback != null)
					{
						FlxG.vcr.replayCallback();
						FlxG.vcr.replayCallback = null;
					}
					else
					{
						FlxG.vcr.stopReplay();
					}
				}
			}
			
			if (replaying && _replay.finished)
			{
				FlxG.vcr.stopReplay();
				
				if (FlxG.vcr.replayCallback != null)
				{
					FlxG.vcr.replayCallback();
					FlxG.vcr.replayCallback = null;
				}
			}
			
			#if !FLX_NO_DEBUG
			debugger.vcr.updateRuntime(_stepMS);
			#end
		}
		else
		{
		#end
		
		FlxG.inputs.update();
		
		#if FLX_RECORD
		}
		if (recording)
		{
			_replay.recordFrame();
			
			#if !FLX_NO_DEBUG
			debugger.vcr.updateRuntime(_stepMS);
			#end
		}
		#end
	}
	
	#if (cpp || neko)
	public function addPostProcess(postProcess:PostProcess):Void 
	{
		if (OpenGLView.isSupported)
		{
			postProcessLayer.addChild(postProcess);
			
			if (postProcesses == null)
				postProcesses = [postProcess];
			else
				postProcesses.push(postProcess);
		}
		else
		{
			FlxG.log.error("Shaders are not supported on this platform.");
		}
	}
	#else
	public function addPostProcess(postprocess:PostProcess):Void { /* This is empty to prevent compilation errors */ } 
	#end
	
	/**
	 * Goes through the game state and draws all the game objects and special effects.
	 */
	private function draw():Void
	{
		if (!_state.visible || !_state.exists)
		{
			return;
		}
		
		#if !FLX_NO_DEBUG
		if (FlxG.debugger.visible)
		{
			// getTimer() is expensive, only do it if necessary
			ticks = getTimer(); 
		}
		#end
		
		FlxG.signals.preDraw.dispatch();
		
		#if FLX_RENDER_TILE
		TileSheetExt._DRAWCALLS = 0;
		#end
		
		#if (cpp || neko)
		if (postProcesses != null)
        {
            for (postProcess in postProcesses)
            {
                postProcess.capture();
            }
        }
		#end
		
		FlxG.cameras.lock();
		
		FlxG.plugins.draw();
		
		_state.draw();
		
		#if FLX_RENDER_TILE
		FlxG.cameras.render();
		
		#if !FLX_NO_DEBUG
		debugger.stats.drawCalls(TileSheetExt._DRAWCALLS);
		#end
		#end
		
		#if js
		_display.fillRect(_display.rect, FlxColor.TRANSPARENT);
		
		for (camera in FlxG.cameras.list)
		{
			_displayMatrix.identity();
			_displayMatrix.scale(camera.zoom * FlxG.scaleMode.scale.x, camera.zoom * FlxG.scaleMode.scale.y);
			_displayMatrix.translate(camera.x * FlxG.scaleMode.scale.x, camera.y * FlxG.scaleMode.scale.y);
			
			// rotate around center
			if (camera.angle != 0)
			{
				_displayMatrix.translate( - _display.width >> 1, - _display.height >> 1);
				_displayMatrix.rotate(camera.angle * FlxAngle.TO_RAD);
				_displayMatrix.translate(_display.width >> 1, _display.height >> 1);
			}
			
			_displayColorTransform.alphaMultiplier = camera.alpha;
			_display.draw(camera.buffer, _displayMatrix, _displayColorTransform, null, null, camera.antialiasing);
		}
		#end
	
		FlxG.cameras.unlock();
		
		FlxG.signals.postDraw.dispatch();
		
		#if !FLX_NO_DEBUG
		debugger.stats.flixelDraw(getTimer() - ticks);
		#end
	}
	
	private dynamic function getTimer():Int
	{
		return Lib.getTimer();
	}
}<|MERGE_RESOLUTION|>--- conflicted
+++ resolved
@@ -1,6 +1,5 @@
 package flixel;
 
-import flash.Lib;
 import flash.display.Bitmap;
 import flash.display.BitmapData;
 import flash.display.Sprite;
@@ -10,17 +9,11 @@
 import flash.events.FocusEvent;
 import flash.geom.ColorTransform;
 import flash.geom.Matrix;
-<<<<<<< HEAD
 import flash.Lib;
+import flixel.effects.postprocess.PostProcess;
 import flixel.math.FlxAngle;
 import flixel.math.FlxRandom;
 import flixel.system.FlxSplash;
-=======
-import flash.geom.Rectangle;
-import flixel.system.FlxSplash;
-import flixel.system.frontEnds.VCRFrontEnd;
-import flixel.effects.postprocess.PostProcess;
->>>>>>> da5b5fad
 import flixel.system.layer.TileSheetExt;
 import flixel.system.replay.FlxReplay;
 import flixel.text.pxText.PxBitmapFont;
@@ -29,7 +22,7 @@
 import flixel.util.FlxDestroyUtil;
 import openfl.Assets;
 
-#if (cpp || neko)
+#if FLX_POST_PROCESS
 import openfl.display.OpenGLView;
 #end
 
@@ -216,15 +209,17 @@
 	private var _displayMatrix = new Matrix();
 	private var _displayColorTransform = new ColorTransform();
 	#end
+	
+	#if FLX_POST_PROCESS
 	/**
 	 * Sprite for postprocessing effects
 	 */
-	public var postProcessLayer:Sprite;
+	private var postProcessLayer:Sprite = new Sprite();
 	/**
 	 * Post process effects active on the postProcessLayer
 	 */
-	public var postProcesses:Array<PostProcess>;
-	
+	private var postProcesses:Array<PostProcess> = [];
+	#end
 	
 	/**
 	 * Instantiate a new game object.
@@ -249,12 +244,6 @@
 		// Super high priority init stuff
 		_inputContainer = new Sprite();
 		
-		#if (cpp || neko)
-		// Init shader container
-		if (OpenGLView.isSupported)
-			postProcessLayer = new Sprite();
-		#end
-		
 		// Basic display and update setup stuff
 		FlxG.init(this, GameSizeX, GameSizeY, Zoom);
 		
@@ -297,7 +286,7 @@
 		
 		addChild(_inputContainer);
 		
-		#if (cpp || neko)
+		#if FLX_POST_PROCESS
 		if (OpenGLView.isSupported)
 			addChild(postProcessLayer);
 		#end
@@ -486,13 +475,10 @@
 		_inputContainer.scaleX = 1 / FlxG.game.scaleX;
 		_inputContainer.scaleY = 1 / FlxG.game.scaleY;
 		
-		#if (cpp || neko)
-		if (postProcesses != null)
-		{
-			for (p in postProcesses)
-			{
-				p.rebuild();
-			}
+		#if FLX_POST_PROCESS
+		for (postProcess in postProcesses)
+		{
+			postProcess.rebuild();
 		}
 		#end
 	}
@@ -741,6 +727,13 @@
 		
 		updateInput();
 		
+		#if FLX_POST_PROCESS
+		for (postProcess in postProcesses)
+		{
+			postProcess.update(FlxG.elapsed);
+		}
+		#end
+		
 		#if !FLX_NO_SOUND_SYSTEM
 		FlxG.sound.update(FlxG.elapsed);
 		#end
@@ -823,27 +816,6 @@
 		#end
 	}
 	
-	#if (cpp || neko)
-	public function addPostProcess(postProcess:PostProcess):Void 
-	{
-		if (OpenGLView.isSupported)
-		{
-			postProcessLayer.addChild(postProcess);
-			
-			if (postProcesses == null)
-				postProcesses = [postProcess];
-			else
-				postProcesses.push(postProcess);
-		}
-		else
-		{
-			FlxG.log.error("Shaders are not supported on this platform.");
-		}
-	}
-	#else
-	public function addPostProcess(postprocess:PostProcess):Void { /* This is empty to prevent compilation errors */ } 
-	#end
-	
 	/**
 	 * Goes through the game state and draws all the game objects and special effects.
 	 */
@@ -868,14 +840,11 @@
 		TileSheetExt._DRAWCALLS = 0;
 		#end
 		
-		#if (cpp || neko)
-		if (postProcesses != null)
-        {
-            for (postProcess in postProcesses)
-            {
-                postProcess.capture();
-            }
-        }
+		#if FLX_POST_PROCESS
+		for (postProcess in postProcesses)
+		{
+			postProcess.capture();
+		}
 		#end
 		
 		FlxG.cameras.lock();
