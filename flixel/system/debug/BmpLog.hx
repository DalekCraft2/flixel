--- conflicted
+++ resolved
@@ -1,4 +1,5 @@
 package flixel.system.debug;
+#if !FLX_NO_DEBUG
 
 import flash.display.Bitmap;
 import flash.display.BitmapData;
@@ -80,26 +81,12 @@
 		{
 			for (bmp in _bmps)
 			{
-<<<<<<< HEAD
-				if (bmp.bitmapData != null) {
-					#if flash
-						if (Data.compare(bmp.bitmapData) == 0)
-						{
-							return false;
-						}
-					#elseif cpp
-						//TODO:
-						//Why does openfl-native's BitmapData not have a compare function?
-						//Seems like an oversight, maybe I'll add it later.
-					#end
-=======
 				if (bmp.bitmapData != null)
 				{
 					if (FlxBitmapUtil.compare(Data, bmp.bitmapData) == 0)
 					{
 						return false;
 					}
->>>>>>> 49d2e93a
 				}
 			}
 		}
@@ -150,4 +137,5 @@
 	{
 		super.updateSize();
 	}
-}+}
+#end