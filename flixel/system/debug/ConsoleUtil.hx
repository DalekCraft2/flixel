package flixel.system.debug;

import flash.errors.ArgumentError;
import flixel.FlxG;
import flixel.system.debug.Console.Command;
import flixel.util.FlxArrayUtil;
import flixel.util.FlxStringUtil;

/** 
 * A set of helper functions used by the console.
 */
class ConsoleUtil
{
	/**
	 * Safely calls a function via Reflection with an array of dynamic arguments. Prevents a crash from happening
	 * if there are too many Arguments (the additional ones are removed and the function is called anyway) or too few
	 * 
	 * @param	Function	The reference to the function to call.
	 * @param	Args		An array of arguments.
	 * @return	Whether or not it was possible to safely call the function.
	 */
	public static function callFunction(Function:Dynamic, Args:Array<Dynamic>):Bool
	{
		try
		{
			Reflect.callMethod(null, Function, Args);
			return true;
		}
		catch (e:ArgumentError)
		{
			if (e.errorID == 1063)
			{
				/* Retrieve the number of expected arguments from the error message
				The first 4 digits in the message are the error-type (1063), 5th is 
				the one we are looking for */
				var expected:Int = Std.parseInt(FlxStringUtil.filterDigits(e.message).charAt(4));
				
				// We can deal with too many parameters...
				if (expected < Args.length) 
				{
					// Shorten args accordingly
					var shortenedArgs:Array<Dynamic> = Args.slice(0, expected);
					// Try again
					Reflect.callMethod(null, Function, shortenedArgs);
				}
				// ...but not with too few
				else 
				{
					FlxG.log.error("Invalid number or parameters: " + expected + " expected, " + Args.length + " passed");
					return false;
				}
				
				return true;
			}
			
			return false;
		}
	}
	
	/**
	 * Searches for the Command typedef for a given Alias within a Command Array.
	 * 
	 * @param	Alias		The Alias to search for.
	 * @param	Commands	The array of commands to search through
	 * @return	The Command typdef - null if none was found.
	 */
	public static function findCommand(Alias:String, Commands:Array<Command>):Command
	{
		for (i in 0...Commands.length)
		{
			if (FlxArrayUtil.indexOf(Commands[i].aliases, Alias) != -1) {
				return Commands[i];
			}
		}
		return null;
	}
	
	/**
	 * Helper function for the create and switchState commands. Attempts to create a  instance of a given class name 
	 * using the given params via Type.createInstance(). Also makes sure the created object is of a certain class.
	 * 
	 * @param	ClassName	The Class name 
	 * @param	type		Which class the created instance has to have
	 * @param	Params		An optional array of constructor params
	 * @return	The created instance, or null
	 */
	@:generic public static function attemptToCreateInstance<T>(ClassName:String, type:Class<T>, ?Params:Array<String>):Dynamic
	{
		if (Params == null) {
			Params = [];
		}
		
		var obj:Dynamic = Type.resolveClass(ClassName);
		if (!Reflect.isObject(obj)) 
		{
			FlxG.log.error(ClassName + "' is not a valid class name. Try passing the full class path. Also make sure the class is being compiled.");
			return null;
		}
		
		var instance:Dynamic = Type.createInstance(obj, Params);
		
		if (!Std.is(instance, type)) 
		{
			FlxG.log.error(ClassName + "' is not a " + Type.getClassName(type));
			return null;
		}
		
		return instance;
	}
	
	/**
	 * Helper function for the set command. Attempts to find the object which contains the variable to set
	 * from the String path, like "FlxG.state.sprite.x" so it can be set via Reflection.
	 * 
	 * @param	ObjectAndVariable	The path to the variable as a String
	 * @param	ObjectMap			A Map of registered objects to start the search from
	 * @return	A PathToVarible typedef, or null.
	 */
	public static function resolveObjectAndVariable(ObjectAndVariable:String, ObjectMap:Map<String, Dynamic>):PathToVariable
	{
		var searchArr:Array<String> = ObjectAndVariable.split(".");
		
		// In case there's no dot in the string
		if (searchArr[0].length == ObjectAndVariable.length) 
		{
			FlxG.log.error("'" + ObjectAndVariable + "' does not refer to an object's field");
			return null;
		}
		
		var object:Dynamic = ObjectMap.get(searchArr.shift());
		var variableName:String = searchArr.join(".");
		
		if (!Reflect.isObject(object)) 
		{
			FlxG.log.error("'" + FlxStringUtil.getClassName(object, true) + "' is not a valid Object");
			return null;
		}
		
		// Searching for property...
		var l:Int = searchArr.length;
		var tempObj:Dynamic = object;
		var tempVarName:String = "";
		for (i in 0...l)
		{
			tempVarName = searchArr[i];
			
			try 
			{
				if (i < (l - 1))
				{
					tempObj = Reflect.getProperty(tempObj, tempVarName);
				}
			}
			catch (e:Dynamic) 
			{
				FlxG.log.error("'" + FlxStringUtil.getClassName(tempObj, true) + "' does not have a field '" + tempVarName + "'");
				return null;
			}
		}
		
		return { object:tempObj, variableName:tempVarName };
	}
	
	/**
	 * Attempts to parse a String into a Boolean, returns 
	 * true for "true", false for "false", and null otherwise.
	 * 
	 * @param	s	The String to parse
	 * @return	The parsed Bool
	 */
<<<<<<< HEAD
	public static function parseDataArray(Data:Array<Dynamic>):Array<Dynamic>
=======
	static public function parseBool(s:String):Null<Bool>
>>>>>>> 8a4f5ac9
	{
		if (s == "true") 
		{
			return true;
		}
		else if (s == "false") 
		{
			return false;
		}
		else
		{
			return null;
		}
	}
	
	/**
	 * Shortcut to log a text with the Console LogStyle.
	 * 
	 * @param	Text	The text to log.
	 */
	public static inline function log(Text:Dynamic):Void
	{
		FlxG.log.advanced([Text], LogStyle.CONSOLE);
	}
}

/**
 * Data necessary to set a variable via Reflection. Used by the set command / resolveObjectAndVariable().
 */
typedef PathToVariable = {
	object:Dynamic,
	variableName:String
}<|MERGE_RESOLUTION|>--- conflicted
+++ resolved
@@ -19,7 +19,7 @@
 	 * @param	Args		An array of arguments.
 	 * @return	Whether or not it was possible to safely call the function.
 	 */
-	public static function callFunction(Function:Dynamic, Args:Array<Dynamic>):Bool
+	static public function callFunction(Function:Dynamic, Args:Array<Dynamic>):Bool
 	{
 		try
 		{
@@ -64,7 +64,7 @@
 	 * @param	Commands	The array of commands to search through
 	 * @return	The Command typdef - null if none was found.
 	 */
-	public static function findCommand(Alias:String, Commands:Array<Command>):Command
+	static public function findCommand(Alias:String, Commands:Array<Command>):Command
 	{
 		for (i in 0...Commands.length)
 		{
@@ -84,7 +84,7 @@
 	 * @param	Params		An optional array of constructor params
 	 * @return	The created instance, or null
 	 */
-	@:generic public static function attemptToCreateInstance<T>(ClassName:String, type:Class<T>, ?Params:Array<String>):Dynamic
+	@:generic static public function attemptToCreateInstance<T>(ClassName:String, type:Class<T>, ?Params:Array<String>):Dynamic
 	{
 		if (Params == null) {
 			Params = [];
@@ -116,7 +116,7 @@
 	 * @param	ObjectMap			A Map of registered objects to start the search from
 	 * @return	A PathToVarible typedef, or null.
 	 */
-	public static function resolveObjectAndVariable(ObjectAndVariable:String, ObjectMap:Map<String, Dynamic>):PathToVariable
+	static public function resolveObjectAndVariable(ObjectAndVariable:String, ObjectMap:Map<String, Dynamic>):PathToVariable
 	{
 		var searchArr:Array<String> = ObjectAndVariable.split(".");
 		
@@ -168,11 +168,7 @@
 	 * @param	s	The String to parse
 	 * @return	The parsed Bool
 	 */
-<<<<<<< HEAD
-	public static function parseDataArray(Data:Array<Dynamic>):Array<Dynamic>
-=======
 	static public function parseBool(s:String):Null<Bool>
->>>>>>> 8a4f5ac9
 	{
 		if (s == "true") 
 		{
@@ -193,7 +189,7 @@
 	 * 
 	 * @param	Text	The text to log.
 	 */
-	public static inline function log(Text:Dynamic):Void
+	inline static public function log(Text:Dynamic):Void
 	{
 		FlxG.log.advanced([Text], LogStyle.CONSOLE);
 	}
