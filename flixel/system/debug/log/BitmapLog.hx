--- conflicted
+++ resolved
@@ -179,15 +179,9 @@
 			_canvasBitmap.bitmapData = new BitmapData(newWidth, newHeight, true, FlxColor.TRANSPARENT);
 			refreshCanvas(_curIndex);
 		}
-<<<<<<< HEAD
-
-		_ui.x = _header.width - _ui.width + 43;
-
-=======
-		
+
 		_ui.x = _header.width - _ui.width - 5;
-		
->>>>>>> 365f3a7a
+
 		_footer.width = _width;
 		_footer.y = _height - _footer.height;
 
