--- conflicted
+++ resolved
@@ -335,11 +335,6 @@
 	
 	public function inOpenFlAssets(bitmap:BitmapData):Bool
 	{
-<<<<<<< HEAD
-		if (Assets.cache.bitmapData != null)
-		{
-			for (bd in Assets.cache.bitmapData)
-=======
 		// Openfl 1.0 backwards compatibility
 		#if (openfl < 1.1)
 		var bitmapDataCache = Assets.cachedBitmapData;
@@ -350,7 +345,6 @@
 		if (bitmapDataCache != null)
 		{
 			for (bd in bitmapDataCache)
->>>>>>> 8266c883
 			{
 				if (bd == bitmap)
 				{
