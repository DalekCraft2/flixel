package flixel.system;

import flash.display.Bitmap;
import flash.display.BitmapData;
import flash.display.StageAlign;
import flash.display.StageScaleMode;
import flash.events.Event;
import flash.events.MouseEvent;
import flash.Lib;
import flash.net.URLRequest;
import flash.text.TextField;
import flash.text.TextFormat;
import flash.text.TextFormatAlign;
import flixel.util.FlxColor;
import flixel.util.FlxStringUtil;

class FlxBasePreloader extends NMEPreloader
{
	#if !js
	/**
	 * Add this string to allowedURLs array if you want to be able to test game with enabled site-locking on local machine 
	 */
	public static inline var LOCAL:String = "local";
	
	/**
	 * Change this if you want the flixel logo to show for more or less time.  Default value is 0 seconds (no delay).
	 */
	public var minDisplayTime:Float = 0;
	
	/**
	 * List of allowed URLs for built-in site-locking.
	 * Set it in FlxPreloader's constructor as: ['http://adamatomic.com/canabalt/', FlxPreloader.LOCAL];
	 */
	public var allowedURLs:Array<String>;

	/**
	 * The index of which URL in allowedURLs will be triggered when a user clicks on the Site-lock Message.
	 * For example, if allowedURLs is ['mysite.com', 'othersite.com'], and siteLockURLIndex = 1, then
	 * the user will go to 'othersite.com' when they click the message, but sitelocking will allow either of those URLs to work.
	 * Defaults to 0.
	 */
	public var siteLockURLIndex:Int = 0;
	
	private var _percent:Float = 0;
	private var _width:Int;
	private var _height:Int;
	private var _loaded:Bool = false;
	private var _urlChecked:Bool = false;
	
	/**
	 * FlxPreloaderBase Constructor.
	 * @param	MinDisplayTime	Minimum time the preloader should be shown. (Default = 0)
	 * @param	AllowedURLs		Allowed URLs used for Site-locking. If the game is run anywhere else, a message will be displayed on the screen (Default = [])
	 */
	public function new(MinDisplayTime:Float = 0, ?AllowedURLs:Array<String>)
	{
		super();
		
		removeChild(progress);
		removeChild(outline);
		
		minDisplayTime = MinDisplayTime;
		if (AllowedURLs != null)
			allowedURLs = AllowedURLs;
		else
			allowedURLs = [];
	}
	
	/**
	 * Override this to create your own preloader objects.
	 */
	private function create():Void {}
	
	/**
	 * This function is called externally to initialize the Preloader.
	 */
	override public function onInit() 
	{
		super.onInit();
		Lib.current.stage.scaleMode = StageScaleMode.NO_SCALE;
		Lib.current.stage.align = StageAlign.TOP_LEFT;
		create();
		checkSiteLock();
		addEventListener(Event.ENTER_FRAME, onEnterFrame);

	}
	
	/**
	 * This function is called each update to check the load status of the project. 
	 * It is highly recommended that you do NOT override this.
	 */
	override public function onUpdate(bytesLoaded:Int, bytesTotal:Int) 
	{
		#if web
		if (root.loaderInfo.bytesTotal == 0)
			bytesTotal = 50000;
		_percent = (bytesTotal != 0)?bytesLoaded / bytesTotal : 0;
		#end
	}
	
	/**
	 * This function is triggered on each 'frame'.
	 * It is highly reccommended that you do NOT override this.
	 */
	private function onEnterFrame(E:Event):Void
	{
		var time:Int = Lib.getTimer();
		var min:Int = Std.int(minDisplayTime * 1000);
		var percent:Float = _percent;
		if ((min > 0) && (_percent > time / min))
			percent = time / min;
		update(percent);
		
		if (_loaded && (min <= 0 || time / min >= 1))
		{
			removeEventListener(Event.ENTER_FRAME, onEnterFrame);
			super.onLoaded();
			destroy();
		}
	}
	
	/**
	 * This function is called when the project has finished loading.
	 * Override it to remove all of your objects.
	 */
	private function destroy():Void {}
	
	/**
	 * Override to draw your preloader objects in response to the Percent
	 * 
	 * @param	Percent		How much of the program has loaded.
	 */
	private function update(Percent:Float):Void {}
	
	/**
	 * This function is called EXTERNALLY once the movie has actually finished being loaded. 
	 * Highly recommended you DO NO override.
	 */
	override public function onLoaded() 
	{	
		_loaded = true;
		_percent = 1;
	}
	
	/**
	 * Site-locking Functionality
	 */
	private function checkSiteLock():Void
	{
		#if flash
		if (!_urlChecked && (allowedURLs != null))
		{
			if (!isHostUrlAllowed())
			{
				var tmp = new Bitmap(new BitmapData(stage.stageWidth, stage.stageHeight, true, FlxColor.WHITE));
				addChild(tmp);
				
				var format = new TextFormat();
				format.color = 0x000000;
				format.size = 16;
				format.align = TextFormatAlign.CENTER;
				format.bold = true;
				format.font = "system";
				
				var textField = new TextField();
				textField.width = tmp.width - 16;
				textField.height = tmp.height - 16;
				textField.y = 8;
				textField.multiline = true;
				textField.wordWrap = true;
				textField.defaultTextFormat = format;
				textField.text = "Hi there!  It looks like somebody copied this game without my permission.  Just click anywhere, or copy-paste this URL into your browser.\n\n" + allowedURLs[0] + "\n\nto play the game at my site.  Thanks, and have fun!";
				addChild(textField);
				
				textField.addEventListener(MouseEvent.CLICK, goToMyURL);
				tmp.addEventListener(MouseEvent.CLICK, goToMyURL);
				
				removeEventListener(Event.ENTER_FRAME, onEnterFrame);
			}
			else
			{
				_urlChecked = true;
			}
		}
		#end
	}
	
	#if flash
	private function goToMyURL(?e:MouseEvent):Void
	{
		//if the chosen URL isn't "local", use FlxG's openURL() function.
		if (allowedURLs[siteLockURLIndex] != FlxBasePreloader.LOCAL)
			FlxG.openURL(allowedURLs[siteLockURLIndex]);
		else
			Lib.getURL(new URLRequest(allowedURLs[siteLockURLIndex]));
	}
	
	private function isHostUrlAllowed():Bool
	{
		if (allowedURLs.length == 0)
		{
			return true;
		}
		
		var homeDomain:String = FlxStringUtil.getDomain(loaderInfo.loaderURL);
		for (allowedURL in allowedURLs)
		{
			if (FlxStringUtil.getDomain(allowedURL) == homeDomain)
			{
				return true;
			}
			else if (allowedURL == LOCAL && homeDomain == LOCAL)
			{
				return true;
			}
		}
		return false;
	}
	#end
<<<<<<< HEAD
}
=======
	#end
}
#end
>>>>>>> 7d12303c
<|MERGE_RESOLUTION|>--- conflicted
+++ resolved
@@ -217,10 +217,5 @@
 		return false;
 	}
 	#end
-<<<<<<< HEAD
-}
-=======
 	#end
-}
-#end
->>>>>>> 7d12303c
+}