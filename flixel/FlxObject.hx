package flixel;

import flash.display.Graphics;
import flixel.FlxBasic;
import flixel.group.FlxTypedGroup;
import flixel.system.layer.frames.FlxSpriteFrames;
import flixel.system.layer.Region;
import flixel.tile.FlxTilemap;
import flixel.util.FlxColor;
import flixel.util.FlxMath;
import flixel.util.FlxPoint;
import flixel.util.FlxRect;
import flixel.util.FlxSpriteUtil;
import flixel.util.loaders.CachedGraphics;

/**
 * This is the base class for most of the display objects (<code>FlxSprite</code>, <code>FlxText</code>, etc).
 * It includes some basic attributes about game objects, basic state information, sizes, scrolling, and basic physics and motion.
 */

class FlxObject extends FlxBasic
{
	/**
	 * This value dictates the maximum number of pixels two objects have to intersect before collision stops trying to separate them.
	 * Don't modify this unless your objects are passing through eachother.
	 */
	static public var SEPARATE_BIAS:Float = 4;
	/**
	 * Generic value for "left" Used by <code>facing</code>, <code>allowCollisions</code>, and <code>touching</code>.
	 */
	static public inline var LEFT:Int	= 0x0001;
	/**
	 * Generic value for "right" Used by <code>facing</code>, <code>allowCollisions</code>, and <code>touching</code>.
	 */
	static public inline var RIGHT:Int	= 0x0010;
	/**
	 * Generic value for "up" Used by <code>facing</code>, <code>allowCollisions</code>, and <code>touching</code>.
	 */
	static public inline var UP:Int		= 0x0100;
	/**
	 * Generic value for "down" Used by <code>facing</code>, <code>allowCollisions</code>, and <code>touching</code>.
	 */
	static public inline var DOWN:Int	= 0x1000;
	/**
	 * Special-case constant meaning no collisions, used mainly by <code>allowCollisions</code> and <code>touching</code>.
	 */
	static public inline var NONE:Int	= 0;
	/**
	 * Special-case constant meaning up, used mainly by <code>allowCollisions</code> and <code>touching</code>.
	 */
	static public inline var CEILING:Int= UP;
	/**
	 * Special-case constant meaning down, used mainly by <code>allowCollisions</code> and <code>touching</code>.
	 */
	static public inline var FLOOR:Int	= DOWN;
	/**
	 * Special-case constant meaning only the left and right sides, used mainly by <code>allowCollisions</code> and <code>touching</code>.
	 */
	static public inline var WALL:Int	= LEFT | RIGHT;
	/**
	 * Special-case constant meaning any direction, used mainly by <code>allowCollisions</code> and <code>touching</code>.
	 */
	static public inline var ANY:Int	= LEFT | RIGHT | UP | DOWN;
	
	static private var _firstSeparateFlxRect:FlxRect = new FlxRect();
	static private var _secondSeparateFlxRect:FlxRect = new FlxRect();
	
	/**
	 * Should always represent (0,0) - useful for different things, for avoiding unnecessary <code>new</code> calls.
	 */
	static private var _pZero:FlxPoint = new FlxPoint();
	
	/**
	 * X position of the upper left corner of this object in world space.
	 */
	public var x:Float;
	/**
	 * Y position of the upper left corner of this object in world space.
	 */
	public var y:Float;
	/**
	 * Whether an object will move/alter position after a collision.
	 */
	public var immovable:Bool = false;
	/**
	 * The basic speed of this object (in pixels per second).
	 */
	public var velocity:FlxPoint;
	/**
	 * The virtual mass of the object. Default value is 1. Currently only used with <code>elasticity</code> 
	 * during collision resolution. Change at your own risk; effects seem crazy unpredictable so far!
	 */
	public var mass:Float = 1;
	/**
	 * The bounciness of this object. Only affects collisions. Default value is 0, or "not bouncy at all."
	 */
	public var elasticity:Float = 0;
	/**
	 * How fast the speed of this object is changing (in pixels per second).
	 * Useful for smooth movement and gravity.
	 */
	public var acceleration:FlxPoint;
	/**
	 * This isn't drag exactly, more like deceleration that is only applied
	 * when acceleration is not affecting the sprite.
	 */
	public var drag:FlxPoint;
	/**
	 * If you are using <code>acceleration</code>, you can use <code>maxVelocity</code> with it
	 * to cap the speed automatically (very useful!).
	 */
	public var maxVelocity:FlxPoint;
	/**
	 * This is how fast you want this sprite to spin (in degrees per second).
	 */
	public var angularVelocity:Float = 0;
	/**
	 * How fast the spin speed should change (in degrees per second).
	 */
	public var angularAcceleration:Float = 0;
	/**
	 * Like <code>drag</code> but for spinning.
	 */
	public var angularDrag:Float = 0;
	/**
	 * Use in conjunction with <code>angularAcceleration</code> for fluid spin speed control.
	 */
	public var maxAngular:Float = 10000;
	/**
	 * Controls how much this object is affected by camera scrolling.
	 * 0 = no movement (e.g. a background layer), 1 = same movement speed as the foreground. Default value: 1, 1.
	 */
	public var scrollFactor:FlxPoint;
	/**
	 * Handy for storing health percentage or armor points or whatever.
	 */
	public var health:Float = 1;
	/**
	 * This is just a pre-allocated x-y point container used internally for overlapping
	 */
	private var _point:FlxPoint;
	/**
	 * Set this to false if you want to skip the automatic motion/movement stuff (see <code>updateMotion()</code>).
	 * FlxObject and FlxSprite default to true. FlxText, FlxTileblock and FlxTilemap default to false.
	 */
	public var moves:Bool = true;
	/**
	 * Bit field of flags (use with UP, DOWN, LEFT, RIGHT, etc) indicating surface contacts. Use bitwise operators to check the values 
	 * stored here, or use touching(), justStartedTouching(), etc. You can even use them broadly as boolean values if you're feeling saucy!
	 */
	public var touching:Int = NONE;
	/**
	 * Bit field of flags (use with UP, DOWN, LEFT, RIGHT, etc) indicating surface contacts from the previous game loop step. Use bitwise operators to check the values 
	 * stored here, or use touching(), justStartedTouching(), etc. You can even use them broadly as boolean values if you're feeling saucy!
	 */
	public var wasTouching:Int = NONE;
	/**
	 * Bit field of flags (use with UP, DOWN, LEFT, RIGHT, etc) indicating collision directions. Use bitwise operators to check the values stored here.
	 * Useful for things like one-way platforms (e.g. allowCollisions = UP;). The accessor "solid" just flips this variable between NONE and ANY.
	 */
	public var allowCollisions:Int = ANY;
	/**
	 * Important variable for collision processing.
	 * By default this value is set automatically during <code>preUpdate()</code>.
	 */
	public var last:FlxPoint;
	
	/**
	 * Whether the object should use complex render on flash target (which uses draw() method) or not.
	 * WARNING: setting forceComplexRender to true decreases rendering performance for this object by a factor of 10x!
	 * @default false
	 */
	public var forceComplexRender(default, set):Bool = false;
	
	#if !FLX_NO_DEBUG
	/**
	 * Overriding this will force a specific color to be used for debug rect.
	 */
	public var debugBoundingBoxColor(default, set):Int;
	
	private function set_debugBoundingBoxColor(Value:Int):Int 
	{
		_boundingBoxColorOverritten = true;
		return debugBoundingBoxColor = Value; 
	}
	
	private var _boundingBoxColorOverritten:Bool = false;
	#end
	
	/**
	 * Instantiates a <code>FlxObject</code>.
	 * @param	X		The X-coordinate of the point in space.
	 * @param	Y		The Y-coordinate of the point in space.
	 * @param	Width	Desired width of the rectangle.
	 * @param	Height	Desired height of the rectangle.
	 */
	public function new(X:Float = 0, Y:Float = 0, Width:Float = 0, Height:Float = 0)
	{
		super();
		
		x = X;
		y = Y;
		width = Width;
		height = Height;
		
		last = new FlxPoint(x, y);
		velocity = new FlxPoint();
		acceleration = new FlxPoint();
		drag = new FlxPoint();
		maxVelocity = new FlxPoint(10000, 10000);
		scrollFactor = new FlxPoint(1, 1);
		_point = new FlxPoint();
	}
	
	/**
	 * WARNING: This will remove this object entirely. Use <code>kill()</code> if you want to disable it temporarily only and <code>reset()</code> it later to revive it.
	 * Override this function to null out variables manually or call destroy() on class members if necessary. Don't forget to call super.destroy()!
	 */
	override public function destroy():Void
	{
		velocity = null;
		acceleration = null;
		drag = null;
		maxVelocity = null;
		scrollFactor = null;
		_point = null;
		last = null;
		cameras = null;
		
		_framesData = null;
		setCachedGraphics(null);
		_region = null;
		
		super.destroy();
	}
	
	/**
	 * Override this function to update your class's position and appearance.
	 * This is where most of your game rules and behavioral code will go.
	 */
	override public function update():Void 
	{
		#if !FLX_NO_DEBUG
		FlxBasic._ACTIVECOUNT++;
		#end
		
		last.x = x;
		last.y = y;
		
		if (moves)
		{
			updateMotion();
		}
		
		wasTouching = touching;
		touching = NONE;
	}
	
	/**
	 * Internal function for updating the position and speed of this object. Useful for cases when you need to update this but are buried down in too many supers.
	 * Does a slightly fancier-than-normal integration to help with higher fidelity framerate-independenct motion.
	 */
	inline private function updateMotion():Void
	{
		var delta:Float;
		var velocityDelta:Float;
		
		var dt:Float = FlxG.elapsed;
		
		velocityDelta = 0.5 * (FlxMath.computeVelocity(angularVelocity, angularAcceleration, angularDrag, maxAngular) - angularVelocity);
		angularVelocity += velocityDelta; 
		angle += angularVelocity * dt;
		angularVelocity += velocityDelta;
		
		velocityDelta = 0.5 * (FlxMath.computeVelocity(velocity.x, acceleration.x, drag.x, maxVelocity.x) - velocity.x);
		velocity.x += velocityDelta;
		delta = velocity.x * dt;
		velocity.x += velocityDelta;
		x += delta;
		
		velocityDelta = 0.5 * (FlxMath.computeVelocity(velocity.y, acceleration.y, drag.y, maxVelocity.y) - velocity.y);
		velocity.y += velocityDelta;
		delta = velocity.y * dt;
		velocity.y += velocityDelta;
		y += delta;
	}
	
	/**
	 * Rarely called, and in this case just increments the visible objects count and calls <code>drawDebug()</code> if necessary.
	 */
	override public function draw():Void
	{
		if (cameras == null)
		{
			cameras = FlxG.cameras.list;
		}
		var camera:FlxCamera;
		var i:Int = 0;
		var l:Int = cameras.length;
		while (i < l)
		{
			camera = cameras[i++];
			if (!camera.visible || !camera.exists || !onScreen(camera))
			{
				continue;
			}
			
			#if !FLX_NO_DEBUG
			FlxBasic._VISIBLECOUNT++;
			#end
		}
	}
	
	#if !FLX_NO_DEBUG
	/**
	 * Override this function to draw custom "debug mode" graphics to the
	 * specified camera while the debugger's visual mode is toggled on.
	 * 
	 * @param	Camera	Which camera to draw the debug visuals to.
	 */
	override public function drawDebugOnCamera(?Camera:FlxCamera):Void
	{
		if (Camera == null)
		{
			Camera = FlxG.camera;
		}
		
		if (!Camera.visible || !Camera.exists || !onScreen(Camera))
		{
			return;
		}

		//get bounding box coordinates
		var boundingBoxX:Float = x - (Camera.scroll.x * scrollFactor.x); //copied from getScreenXY()
		var boundingBoxY:Float = y - (Camera.scroll.y * scrollFactor.y);
		#if flash
		var boundingBoxWidth:Int = Std.int(width);
		var boundingBoxHeight:Int = Std.int(height);
		#end
		
		if (allowCollisions != FlxObject.NONE && !_boundingBoxColorOverritten)
		{
			if (allowCollisions != ANY)
			{
				debugBoundingBoxColor = FlxColor.PINK;
			}
			if (immovable)
			{
				debugBoundingBoxColor = FlxColor.GREEN;
			}
			else
			{
				debugBoundingBoxColor = FlxColor.RED;
			}
		}
		else if (!_boundingBoxColorOverritten)
		{
			debugBoundingBoxColor = FlxColor.BLUE;
		}
		
		//fill static graphics object with square shape
		#if flash
		var gfx:Graphics = FlxSpriteUtil.flashGfx;
		gfx.clear();
		gfx.moveTo(boundingBoxX, boundingBoxY);
		gfx.lineStyle(1, debugBoundingBoxColor, 0.5);
		gfx.lineTo(boundingBoxX + boundingBoxWidth, boundingBoxY);
		gfx.lineTo(boundingBoxX + boundingBoxWidth, boundingBoxY + boundingBoxHeight);
		gfx.lineTo(boundingBoxX, boundingBoxY + boundingBoxHeight);
		gfx.lineTo(boundingBoxX, boundingBoxY);
		//draw graphics shape to camera buffer
		Camera.buffer.draw(FlxSpriteUtil.flashGfxSprite);
		#else
		var gfx:Graphics = Camera._debugLayer.graphics;
		gfx.lineStyle(1, debugBoundingBoxColor, 0.5);
		gfx.drawRect(boundingBoxX, boundingBoxY, width, height);
		#end
	}
	#end
	
	/**
	 * Checks to see if some <code>FlxObject</code> overlaps this <code>FlxObject</code> or <code>FlxGroup</code>. If the group has a LOT of things in it, 
	 * it might be faster to use <code>FlxG.overlaps()</code>. WARNING: Currently tilemaps do NOT support screen space overlap checks!
	 * @param	ObjectOrGroup	The object or group being tested.
	 * @param	InScreenSpace	Whether to take scroll factors into account when checking for overlap.  Default is false, or "only compare in world space."
	 * @param	Camera			Specify which game camera you want.  If null getScreenXY() will just grab the first global camera.
	 * @return	Whether or not the two objects overlap.
	 */
	public function overlaps(ObjectOrGroup:FlxBasic, InScreenSpace:Bool = false, ?Camera:FlxCamera):Bool
	{
		if (Std.is(ObjectOrGroup, FlxTypedGroup))
		{
			var results:Bool = false;
			var i:Int = 0;
			var basic:FlxBasic;
			var grp:FlxTypedGroup<FlxBasic> = cast ObjectOrGroup;
			var members:Array<FlxBasic> = grp.members;
			while (i < grp.length)
			{
				basic = members[i++];
				if (basic != null && basic.exists && overlaps(basic, InScreenSpace, Camera))
				{
					results = true;
					break;
				}
			}
			return results;
		}
		
		if (Std.is(ObjectOrGroup, FlxTilemap))
		{
			//Since tilemap's have to be the caller, not the target, to do proper tile-based collisions,
			// we redirect the call to the tilemap overlap here.
			return cast(ObjectOrGroup, FlxTilemap).overlaps(this, InScreenSpace, Camera);
		}
		
		var object:FlxObject = cast(ObjectOrGroup, FlxObject);
		if (!InScreenSpace)
		{
			return	(object.x + object.width > x) && (object.x < x + width) &&
					(object.y + object.height > y) && (object.y < y + height);
		}

		if (Camera == null)
		{
			Camera = FlxG.camera;
		}
		var objectScreenPos:FlxPoint = object.getScreenXY(null, Camera);
		getScreenXY(_point, Camera);
		return	(objectScreenPos.x + object.width > _point.x) && (objectScreenPos.x < _point.x + width) &&
				(objectScreenPos.y + object.height > _point.y) && (objectScreenPos.y < _point.y + height);
	}
	
	/**
	 * Checks to see if this <code>FlxObject</code> were located at the given position, would it overlap the <code>FlxObject</code> or <code>FlxGroup</code>?
	 * This is distinct from overlapsPoint(), which just checks that point, rather than taking the object's size into account. WARNING: Currently tilemaps do NOT support screen space overlap checks!
	 * @param	X				The X position you want to check.  Pretends this object (the caller, not the parameter) is located here.
	 * @param	Y				The Y position you want to check.  Pretends this object (the caller, not the parameter) is located here.
	 * @param	ObjectOrGroup	The object or group being tested.
	 * @param	InScreenSpace	Whether to take scroll factors into account when checking for overlap.  Default is false, or "only compare in world space."
	 * @param	Camera			Specify which game camera you want.  If null getScreenXY() will just grab the first global camera.
	 * @return	Whether or not the two objects overlap.
	 */
	public function overlapsAt(X:Float, Y:Float, ObjectOrGroup:FlxBasic, InScreenSpace:Bool = false, ?Camera:FlxCamera):Bool
	{
		if (Std.is(ObjectOrGroup, FlxTypedGroup))
		{
			var results:Bool = false;
			var basic:FlxBasic;
			var i:Int = 0;
			var grp:FlxTypedGroup<FlxBasic> = cast ObjectOrGroup;
			var members:Array<FlxBasic> = grp.members;
			while(i < Std.int(grp.length))
			{
				basic = members[i++];
				if (basic != null && basic.exists && overlapsAt(X, Y, basic, InScreenSpace, Camera))
				{
					results = true;
					break;
				}
			}
			return results;
		}
		
		if (Std.is(ObjectOrGroup, FlxTilemap))
		{
			//Since tilemap's have to be the caller, not the target, to do proper tile-based collisions,
			// we redirect the call to the tilemap overlap here.
			//However, since this is overlapsAt(), we also have to invent the appropriate position for the tilemap.
			//So we calculate the offset between the player and the requested position, and subtract that from the tilemap.
			var tilemap:FlxTilemap = cast(ObjectOrGroup, FlxTilemap);
			return tilemap.overlapsAt(tilemap.x - (X - x), tilemap.y - (Y - y), this, InScreenSpace, Camera);
		}
		
		var object:FlxObject = cast(ObjectOrGroup, FlxObject);
		if (!InScreenSpace)
		{
			return	(object.x + object.width > X) && (object.x < X + width) &&
					(object.y + object.height > Y) && (object.y < Y + height);
		}
		
		if (Camera == null)
		{
			Camera = FlxG.camera;
		}
		var objectScreenPos:FlxPoint = object.getScreenXY(null, Camera);
		getScreenXY(_point, Camera);
		return	(objectScreenPos.x + object.width > _point.x) && (objectScreenPos.x < _point.x + width) &&
			(objectScreenPos.y + object.height > _point.y) && (objectScreenPos.y < _point.y + height);
	}
	
	/**
	 * Checks to see if a point in 2D world space overlaps this <code>FlxObject</code> object.
	 * @param	Point			The point in world space you want to check.
	 * @param	InScreenSpace	Whether to take scroll factors into account when checking for overlap.
	 * @param	Camera			Specify which game camera you want.  If null getScreenXY() will just grab the first global camera.
	 * @return	Whether or not the point overlaps this object.
	 */
	public function overlapsPoint(point:FlxPoint, InScreenSpace:Bool = false, ?Camera:FlxCamera):Bool
	{
		if (!InScreenSpace)
		{
			return (point.x > x) && (point.x < x + width) && (point.y > y) && (point.y < y + height);
		}
		
		if (Camera == null)
		{
			Camera = FlxG.camera;
		}
		var X:Float = point.x - Camera.scroll.x;
		var Y:Float = point.y - Camera.scroll.y;
		getScreenXY(_point, Camera);
		return (X > _point.x) && (X < _point.x + width) && (Y > _point.y) && (Y < _point.y + height);
	}
	
	/**
	 * Check and see if this object is currently on screen.
	 * @param	Camera		Specify which game camera you want.  If null getScreenXY() will just grab the first global camera.
	 * @return	Whether the object is on screen or not.
	 */
	public function onScreen(?Camera:FlxCamera):Bool
	{
		if (Camera == null)
		{
			Camera = FlxG.camera;
		}
		getScreenXY(_point, Camera);
		return (_point.x + width > 0) && (_point.x < Camera.width) && (_point.y + height > 0) && (_point.y < Camera.height);
	}
	
	/**
	 * Call this function to figure out the on-screen position of the object.
	 * @param	Camera		Specify which game camera you want.  If null getScreenXY() will just grab the first global camera.
	 * @param	Point		Takes a <code>FlxPoint</code> object and assigns the post-scrolled X and Y values of this object to it.
	 * @return	The <code>Point</code> you passed in, or a new <code>Point</code> if you didn't pass one, containing the screen X and Y position of this object.
	 */
	inline public function getScreenXY(?point:FlxPoint, ?Camera:FlxCamera):FlxPoint
	{
		if (point == null)
		{
			point = new FlxPoint();
		}
		if (Camera == null)
		{
			Camera = FlxG.camera;
		}
		return point.set(x - (Camera.scroll.x * scrollFactor.x), y - (Camera.scroll.y * scrollFactor.y));
	}
	
	/**
	 * The width of this object's hitbox. For sprites, use <code>offset</code> to control the hitbox position.
	 */
	public var width(default, set):Float;
	
	private function set_width(Width:Float):Float
	{
		#if !FLX_NO_DEBUG
		if (Width < 0) 
		{
			FlxG.log.warn("An object's width cannot be smaller than 0. Use offset for sprites to control the hitbox position!");
		}
		else
		{
		#end
			width = Width;
		#if !FLX_NO_DEBUG
		}
		#end
      
		return Width;
	}
	
	/**
	 * The height of this object's hitbox. For sprites, use <code>offset</code> to control the hitbox position.
	 */
	public var height(default, set):Float;
  
	private function set_height(Height:Float):Float
	{
		#if !FLX_NO_DEBUG
		if (Height < 0) 
		{
			FlxG.log.warn("An object's height cannot be smaller than 0. Use offset for sprites to control the hitbox position!");
		}
		else
		{
		#end
			height = Height;
		#if !FLX_NO_DEBUG
		}
		#end
		
		return Height;
	}

	/**
	 * Whether the object collides or not.  For more control over what directions the object will collide from, 
	 * use collision constants (like LEFT, FLOOR, etc) to set the value of allowCollisions directly.
	 */
	public var solid(get, set):Bool;
	
	inline private function get_solid():Bool
	{
		return (allowCollisions & ANY) > NONE;
	}
	
	inline private function set_solid(Solid:Bool):Bool
	{
		if (Solid)
		{
			allowCollisions = ANY;
		}
		else
		{
			allowCollisions = NONE;
		}
		return Solid;
	}
	
	/**
	 * Retrieve the midpoint of this object in world coordinates.
	 * @param	point	Allows you to pass in an existing <code>FlxPoint</code> object if you're so inclined.  Otherwise a new one is created.
	 * @return	A <code>FlxPoint</code> object containing the midpoint of this object in world coordinates.
	 */
	inline public function getMidpoint(?point:FlxPoint):FlxPoint
	{
		if (point == null)
		{
			point = new FlxPoint();
		}
		return point.set(x + width * 0.5, y + height * 0.5);
	}
	
	/**
	 * Handy function for reviving game objects.
	 * Resets their existence flags and position.
	 * @param	X	The new X position of this object.
	 * @param	Y	The new Y position of this object.
	 */
	public function reset(X:Float, Y:Float):Void
	{
		revive();
		touching = NONE;
		wasTouching = NONE;
		setPosition(X, Y);
		last.set(x, y);
		velocity.set();
	}
	
	/**
	 * Handy function for checking if this object is touching a particular surface.
	 * @param	Direction	Any of the collision flags (e.g. LEFT, FLOOR, etc).
	 * @return	Whether the object is touching an object in (any of) the specified direction(s) this frame.
	 */
	inline public function isTouching(Direction:Int):Bool
	{
		return (touching & Direction) > NONE;
	}
	
	/**
	 * Handy function for checking if this object is just landed on a particular surface.
	 * @param	Direction	Any of the collision flags (e.g. LEFT, FLOOR, etc).
	 * @return	Whether the object just landed on (any of) the specified surface(s) this frame.
	 */
	inline public function justTouched(Direction:Int):Bool
	{
		return ((touching & Direction) > NONE) && ((wasTouching & Direction) <= NONE);
	}
	
	/**
	 * Reduces the "health" variable of this sprite by the amount specified in Damage.
	 * Calls kill() if health drops to or below zero.
	 * @param	Damage		How much health to take away (use a negative number to give a health bonus).
	 */
	public function hurt(Damage:Float):Void
	{
		health = health - Damage;
		if (health <= 0)
		{
			kill();
		}
	}
	
	/**
	 * The main collision resolution function in flixel.
	 * @param	Object1 	Any <code>FlxObject</code>.
	 * @param	Object2		Any other <code>FlxObject</code>.
	 * @return	Whether the objects in fact touched and were separated.
	 */
	inline static public function separate(Object1:FlxObject, Object2:FlxObject):Bool
	{
		var separatedX:Bool = separateX(Object1, Object2);
		var separatedY:Bool = separateY(Object1, Object2);
		return separatedX || separatedY;
	}
	
	/**
	 * The X-axis component of the object separation process.
	 * @param	Object1 	Any <code>FlxObject</code>.
	 * @param	Object2		Any other <code>FlxObject</code>.
	 * @return	Whether the objects in fact touched and were separated along the X axis.
	 */
	static public function separateX(Object1:FlxObject, Object2:FlxObject):Bool
	{
		//can't separate two immovable objects
		var obj1immovable:Bool = Object1.immovable;
		var obj2immovable:Bool = Object2.immovable;
		if (obj1immovable && obj2immovable)
		{
			return false;
		}
		
		//If one of the objects is a tilemap, just pass it off.
		if (Std.is(Object1, FlxTilemap))
		{
			return cast(Object1, FlxTilemap).overlapsWithCallback(Object2, separateX);
		}
		if (Std.is(Object2, FlxTilemap))
		{
			return cast(Object2, FlxTilemap).overlapsWithCallback(Object1, separateX, true);
		}
		
		//First, get the two object deltas
		var overlap:Float = 0;
		var obj1delta:Float = Object1.x - Object1.last.x;
		var obj2delta:Float = Object2.x - Object2.last.x;
		
		if (obj1delta != obj2delta)
		{
			//Check if the X hulls actually overlap
			var obj1deltaAbs:Float = (obj1delta > 0)?obj1delta: -obj1delta;
			var obj2deltaAbs:Float = (obj2delta > 0)?obj2delta: -obj2delta;
			
			var obj1rect:FlxRect = _firstSeparateFlxRect.set(Object1.x - ((obj1delta > 0)?obj1delta:0), Object1.last.y, Object1.width + ((obj1delta > 0)?obj1delta: -obj1delta), Object1.height);
			var obj2rect:FlxRect = _secondSeparateFlxRect.set(Object2.x - ((obj2delta > 0)?obj2delta:0), Object2.last.y, Object2.width + ((obj2delta > 0)?obj2delta: -obj2delta), Object2.height);
			
			if ((obj1rect.x + obj1rect.width > obj2rect.x) && (obj1rect.x < obj2rect.x + obj2rect.width) && (obj1rect.y + obj1rect.height > obj2rect.y) && (obj1rect.y < obj2rect.y + obj2rect.height))
			{
				var maxOverlap:Float = obj1deltaAbs + obj2deltaAbs + SEPARATE_BIAS;
				
				//If they did overlap (and can), figure out by how much and flip the corresponding flags
				if (obj1delta > obj2delta)
				{
					overlap = Object1.x + Object1.width - Object2.x;
					if ((overlap > maxOverlap) || ((Object1.allowCollisions & RIGHT) == 0) || ((Object2.allowCollisions & LEFT) == 0))
					{
						overlap = 0;
					}
					else
					{
						Object1.touching |= RIGHT;
						Object2.touching |= LEFT;
					}
				}
				else if (obj1delta < obj2delta)
				{
					overlap = Object1.x - Object2.width - Object2.x;
					if ((-overlap > maxOverlap) || ((Object1.allowCollisions & LEFT) == 0) || ((Object2.allowCollisions & RIGHT) == 0))
					{
						overlap = 0;
					}
					else
					{
						Object1.touching |= LEFT;
						Object2.touching |= RIGHT;
					}
				}
			}
		}
		
		//Then adjust their positions and velocities accordingly (if there was any overlap)
		if (overlap != 0)
		{
			var obj1v:Float = Object1.velocity.x;
			var obj2v:Float = Object2.velocity.x;
			
			if (!obj1immovable && !obj2immovable)
			{
				overlap *= 0.5;
				Object1.x = Object1.x - overlap;
				Object2.x += overlap;
				
				var obj1velocity:Float = Math.sqrt((obj2v * obj2v * Object2.mass) / Object1.mass) * ((obj2v > 0)?1: -1);
				var obj2velocity:Float = Math.sqrt((obj1v * obj1v * Object1.mass) / Object2.mass) * ((obj1v > 0)?1: -1);
				var average:Float = (obj1velocity + obj2velocity) * 0.5;
				obj1velocity -= average;
				obj2velocity -= average;
				Object1.velocity.x = average + obj1velocity * Object1.elasticity;
				Object2.velocity.x = average + obj2velocity * Object2.elasticity;
			}
			else if (!obj1immovable)
			{
				Object1.x = Object1.x - overlap;
				Object1.velocity.x = obj2v - obj1v * Object1.elasticity;
			}
			else if (!obj2immovable)
			{
				Object2.x += overlap;
				Object2.velocity.x = obj1v - obj2v * Object2.elasticity;
			}
			return true;
		}
		else
		{
			return false;
		}
	}
	
	/**
	 * The Y-axis component of the object separation process.
	 * @param	Object1 	Any <code>FlxObject</code>.
	 * @param	Object2		Any other <code>FlxObject</code>.
	 * @return	Whether the objects in fact touched and were separated along the Y axis.
	 */
	static public function separateY(Object1:FlxObject, Object2:FlxObject):Bool
	{
		//can't separate two immovable objects
		var obj1immovable:Bool = Object1.immovable;
		var obj2immovable:Bool = Object2.immovable;
		if (obj1immovable && obj2immovable)
		{
			return false;
		}
		
		//If one of the objects is a tilemap, just pass it off.
		if (Std.is(Object1, FlxTilemap))
		{
			return cast(Object1, FlxTilemap).overlapsWithCallback(Object2, separateY);
		}
		if (Std.is(Object2, FlxTilemap))
		{
			return cast(Object2, FlxTilemap).overlapsWithCallback(Object1, separateY, true);
		}

		//First, get the two object deltas
		var overlap:Float = 0;
		var obj1delta:Float = Object1.y - Object1.last.y;
		var obj2delta:Float = Object2.y - Object2.last.y;
		
		if (obj1delta != obj2delta)
		{
			//Check if the Y hulls actually overlap
			var obj1deltaAbs:Float = (obj1delta > 0)?obj1delta: -obj1delta;
			var obj2deltaAbs:Float = (obj2delta > 0)?obj2delta: -obj2delta;
			
			var obj1rect:FlxRect = _firstSeparateFlxRect.set(Object1.x, Object1.y - ((obj1delta > 0)?obj1delta:0), Object1.width, Object1.height + obj1deltaAbs);
			var obj2rect:FlxRect = _secondSeparateFlxRect.set(Object2.x, Object2.y - ((obj2delta > 0)?obj2delta:0), Object2.width, Object2.height + obj2deltaAbs);
			
			if ((obj1rect.x + obj1rect.width > obj2rect.x) && (obj1rect.x < obj2rect.x + obj2rect.width) && (obj1rect.y + obj1rect.height > obj2rect.y) && (obj1rect.y < obj2rect.y + obj2rect.height))
			{
				var maxOverlap:Float = obj1deltaAbs + obj2deltaAbs + SEPARATE_BIAS;
				
				//If they did overlap (and can), figure out by how much and flip the corresponding flags
				if (obj1delta > obj2delta)
				{
					overlap = Object1.y + Object1.height - Object2.y;
					if ((overlap > maxOverlap) || ((Object1.allowCollisions & DOWN) == 0) || ((Object2.allowCollisions & UP) == 0))
					{
						overlap = 0;
					}
					else
					{
						Object1.touching |= DOWN;
						Object2.touching |= UP;
					}
				}
				else if (obj1delta < obj2delta)
				{
					overlap = Object1.y - Object2.height - Object2.y;
					if ((-overlap > maxOverlap) || ((Object1.allowCollisions & UP) == 0) || ((Object2.allowCollisions & DOWN) == 0))
					{
						overlap = 0;
					}
					else
					{
						Object1.touching |= UP;
						Object2.touching |= DOWN;
					}
				}
			}
		}
		
		// Then adjust their positions and velocities accordingly (if there was any overlap)
		if (overlap != 0)
		{
			var obj1v:Float = Object1.velocity.y;
			var obj2v:Float = Object2.velocity.y;
			
			if (!obj1immovable && !obj2immovable)
			{
				overlap *= 0.5;
				Object1.y = Object1.y - overlap;
				Object2.y += overlap;
				
				var obj1velocity:Float = Math.sqrt((obj2v * obj2v * Object2.mass)/Object1.mass) * ((obj2v > 0)?1:-1);
				var obj2velocity:Float = Math.sqrt((obj1v * obj1v * Object1.mass)/Object2.mass) * ((obj1v > 0)?1:-1);
				var average:Float = (obj1velocity + obj2velocity) * 0.5;
				obj1velocity -= average;
				obj2velocity -= average;
				Object1.velocity.y = average + obj1velocity * Object1.elasticity;
				Object2.velocity.y = average + obj2velocity * Object2.elasticity;
			}
			else if (!obj1immovable)
			{
				Object1.y = Object1.y - overlap;
				Object1.velocity.y = obj2v - obj1v*Object1.elasticity;
				// This is special case code that handles cases like horizontal moving platforms you can ride
				if (Object2.active && Object2.moves && (obj1delta > obj2delta))
				{
					Object1.x += Object2.x - Object2.last.x;
				}
			}
			else if (!obj2immovable)
			{
				Object2.y += overlap;
				Object2.velocity.y = obj1v - obj2v*Object2.elasticity;
				// This is special case code that handles cases like horizontal moving platforms you can ride
				if (Object1.active && Object1.moves && (obj1delta < obj2delta))
				{
					Object2.x += Object1.x - Object1.last.x;
				}
			}
			return true;
		}
		else
		{
			return false;
		}
	}
	
	/**
	 * Helper function to set the coordinates of this object.
	 * Handy since it only requires one line of code.
	 * @param	X	The new x position
	 * @param	Y	The new y position
	 */
	inline public function setPosition(X:Float = 0, Y:Float = 0):Void
	{
		x = X;
		y = Y;
	}
	
	/**
	 * Shortcut for setting both width and Height.
	 * @param	Width	The new sprite width.
	 * @param	Height	The new sprite height.
	 */
	inline public function setSize(Width:Float, Height:Float)
	{
		width = Width;
		height = Height;
	}
	
<<<<<<< HEAD
	private function set_forceComplexRender(value:Bool):Bool 
=======
	private function set_forceComplexRender(Value:Bool):Bool 
>>>>>>> 08439c00
	{
		return forceComplexRender = Value;
	}
	
	/**
	 * Set the angle of a sprite to rotate it. WARNING: rotating sprites decreases rendering
	 * performance for this sprite by a factor of 10x (in Flash target)!
	 */
	public var angle(default, set):Float = 0;
	
	private function set_angle(Value:Float):Float
	{
		return angle = Value;
	}
	
	private var _framesData:FlxSpriteFrames;
	private var _cachedGraphics:CachedGraphics;
	private var _region:Region;
	
	public function updateFrameData():Void
	{
		
	}
	
	public var cachedGraphics(get, null):CachedGraphics;
	
	inline private function get_cachedGraphics():CachedGraphics
	{
		return _cachedGraphics;
	}
	
	/**
	 * Internal function for setting cachedGraphics property for this object. 
	 * It changes cachedGraphics' useCount also for better memory tracking.
	 * @param	value
	 */
	private function setCachedGraphics(Value:CachedGraphics):Void
	{
		if (_cachedGraphics != null && _cachedGraphics != Value)
		{
			_cachedGraphics.useCount--;
		}
		
		if (_cachedGraphics != Value && Value != null)
		{
			Value.useCount++;
		}
		_cachedGraphics = Value;
	}
	
	public var region(get, null):Region;
	
	inline private function get_region():Region 
	{
		return _region;
	}
}<|MERGE_RESOLUTION|>--- conflicted
+++ resolved
@@ -951,11 +951,7 @@
 		height = Height;
 	}
 	
-<<<<<<< HEAD
-	private function set_forceComplexRender(value:Bool):Bool 
-=======
 	private function set_forceComplexRender(Value:Bool):Bool 
->>>>>>> 08439c00
 	{
 		return forceComplexRender = Value;
 	}
