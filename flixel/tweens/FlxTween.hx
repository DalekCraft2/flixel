package flixel.tweens;

import flixel.FlxG;
import flixel.FlxObject;
import flixel.FlxSprite;
import flixel.interfaces.IFlxDestroyable;
import flixel.plugin.TweenManager;
import flixel.tweens.FlxEase.EaseFunction;
import flixel.tweens.misc.AngleTween;
import flixel.tweens.misc.ColorTween;
import flixel.tweens.misc.MultiVarTween;
import flixel.tweens.misc.NumTween;
import flixel.tweens.misc.VarTween;
import flixel.tweens.motion.CircularMotion;
import flixel.tweens.motion.CubicMotion;
import flixel.tweens.motion.LinearMotion;
import flixel.tweens.motion.LinearPath;
import flixel.tweens.motion.QuadMotion;
import flixel.tweens.motion.QuadPath;
import flixel.util.FlxPoint;
import flixel.util.FlxTimer;

#if !FLX_NO_SOUND_SYSTEM
import flixel.tweens.sound.Fader;
#end

class FlxTween implements IFlxDestroyable
{
	/**
	 * Persistent Tween type, will stop when it finishes.
	 */
	public static inline var PERSIST:Int = 1;
	/**
	 * Looping Tween type, will restart immediately when it finishes.
	 */
	public static inline var LOOPING:Int = 2;
	/**
	 * "To and from" Tween type, will play tween hither and thither
	 */
	public static inline var PINGPONG:Int = 4;
	/**
	 * Oneshot Tween type, will stop and remove itself from its core container when it finishes.
	 */
	public static inline var ONESHOT:Int = 8;
	/**
	 * Backward Tween type, will play tween in reverse direction
	 */
	public static inline var BACKWARD:Int = 16;
	
	/**
	 * The tweening plugin that handles all the tweens.
	 */
	public static var manager:TweenManager;
	
	/**
	 * Creates a singleVar or multiVar FlxTween based on how many fields you want to tween.
	 * Shorthand for creating a VarTween or MultiVar tween, starting it and adding it to the TweenPlugin.
	 * VarTween: FlxTween.var(Object, { x: 500 }, 500, 2.0, { ease: easeFunction, complete: onComplete, type: FlxTween.ONESHOT });
	 * Example: FlxTween.var(Object, { x: 500, y: 350 }, 500, 2.0, { ease: easeFunction, complete: onComplete, type: FlxTween.ONESHOT });
	 * 
	 * @param	Object		The object containing the properties to tween.
	 * @param	Values		The object containing values to tween (eg. { x: 500 } for singleVar, or { x: 500, y: 350 } for multiVar).
	 * @param	Duration	Duration of the tween in seconds.
	 * @param	Options		An object containing key/value pairs of the following optional parameters:
	 * 						type		Tween type.
	 * 						complete	Optional completion callback function.
	 * 						ease		Optional easer function.
	 *  					startDelay	Seconds to wait until starting this tween, 0 by default.
	 *  					loopDelay	Seconds to wait between loops of this tween, 0 by default.
	 * @return	FlxTween that was added to TweenManager plugin.
	 */
	public static function tween(Object:Dynamic, Values:Dynamic, Duration:Float, ?Options:TweenOptions):FlxTween
	{
		if (Options == null)
		{
			Options = { type : ONESHOT };
		}
		
		var fields = Reflect.fields(Values);
		if (fields.length == 1)
		{
			return cast singleVar(Object, fields[0], Reflect.field(Values, fields[0]), Duration, Options);
		}
		else
		{
			return cast multiVar(Object, Values, Duration, Options);
		}
	}
	
	/**
	 * Tweens numeric public property of an Object. Shorthand for creating a VarTween tween, starting it and adding it to the TweenPlugin.
	 * Example: FlxTween.singleVar(Object, "x", 500, 2.0, { ease: easeFunction, complete: onComplete, type: FlxTween.ONESHOT });
	 * 
	 * @param	Object		The object containing the properties to tween.
	 * @param	Property	The name of the property (eg. "x").
	 * @param	To			Value to tween to.
	 * @param	Duration	Duration of the tween in seconds.
	 * @param	Options		An object containing key/value pairs of the following optional parameters:
	 * 						type		Tween type.
	 * 						complete	Optional completion callback function.
	 * 						ease		Optional easer function.
	 *  					startDelay	Seconds to wait until starting this tween, 0 by default.
	 *  					loopDelay	Seconds to wait between loops of this tween, 0 by default.
	 * @return	The added MultiVarTween object.
	 */
	public static function singleVar(Object:Dynamic, Property:String, To:Float, Duration:Float, ?Options:TweenOptions):VarTween
	{
		if (Options == null)
		{
			Options = { type : ONESHOT };
		}
		
		var tween:VarTween = VarTween.pool.get();
		tween.init(Options.complete, Options.type);
		tween.setDelays(Options.startDelay, Options.loopDelay);
		tween.tween(Object, Property, To, Duration, Options.ease);
		manager.add(tween);
		return tween;
	}
	
	/**
	 * Tweens numeric public properties of an Object. Shorthand for creating a MultiVarTween tween, starting it and adding it to the TweenPlugin.
	 * Example: FlxTween.multiVar(Object, { x: 500, y: 350 }, 2.0, { ease: easeFunction, complete: onComplete, type: FlxTween.ONESHOT });
	 * 
	 * @param	Object		The object containing the properties to tween.
	 * @param	Values		An object containing key/value pairs of properties and target values.
	 * @param	Duration	Duration of the tween in seconds.
	 * @param	Options		An object containing key/value pairs of the following optional parameters:
	 * 						type		Tween type.
	 * 						complete	Optional completion callback function.
	 * 						ease		Optional easer function.
	 *  					startDelay	Seconds to wait until starting this tween, 0 by default.
	 * 						loopDelay	Seconds to wait between loops of this tween, 0 by default.
	 * @return	The added MultiVarTween object.
	 */
	public static function multiVar(Object:Dynamic, Values:Dynamic, Duration:Float, ?Options:TweenOptions):FlxTween
	{
		if (Options == null)
		{
			Options = { type : ONESHOT };
		}
		
		var tween:MultiVarTween = MultiVarTween.pool.get();
		tween.init(Options.complete, Options.type);
		tween.setDelays(Options.startDelay, Options.loopDelay);
		tween.tween(Object, Values, Duration, Options.ease);
		manager.add(tween);
		return tween;
	}
	
	/**
	 * Tweens some numeric value. Shorthand for creating a NumTween objects, starting it and adding it to the TweenPlugin. Using it in 
	 * conjunction with a TweenFunction requires more setup, but is faster than MulitVarTween and SingleVarTween because it doesn't use Reflection.
	 * 
	 * Example: 
	 *    private function tweenFunction(s:FlxSprite, v:Float) { s.alpha = v; }
	 *    FlxTween.num(1, 0, 2.0, { ease: easeFunction, complete: onComplete, type: FlxTween.ONESHOT }, tweenFunction.bind(mySprite));
	 * 
	 * @param	FromValue	Start value.
	 * @param	ToValue		End value.
	 * @param	Duration	Duration of the tween.
	 * @param	Options		An object containing key/value pairs of the following optional parameters:
	 * 						type		Tween type.
	 * 						complete	Optional completion callback function.
	 * 						ease		Optional easer function.
	 *  					startDelay	Seconds to wait until starting this tween, 0 by default.
	 * 						loopDelay	Seconds to wait between loops of this tween, 0 by default.
	 * @param	TweenFunction	A function to be called when the tweened value updates.  It is recommended not to use an anonoymous 
	 *							function if you are maximizing performance, as those will be compiled to Dynamics on cpp.
	 * @return	The added NumTween object.
	 */
	public static function num(FromValue:Float, ToValue:Float, Duration:Float, ?Options:TweenOptions, ?TweenFunction:Float->Void):NumTween
	{
		if (Options == null)
		{
			Options = { type : ONESHOT };
		}
		
<<<<<<< HEAD
		var tween:NumTween = NumTween.pool.get();
		tween.init(Options.complete, Options.type);
=======
		var tween = new NumTween(Options.complete, Options.type);
>>>>>>> 2dc6d503
		tween.setDelays(Options.startDelay, Options.loopDelay);
		tween.tween(FromValue, ToValue, Duration, Options.ease, TweenFunction);
		manager.add(tween);
		return tween;
	}
	
	/**
	 * Tweens numeric value which represents angle. Shorthand for creating a AngleTween objects, starting it and adding it to the TweenManager.
	 * Example: FlxTween.angle(Sprite, -90, 90, 2.0, { ease: easeFunction, complete: onComplete, type: FlxTween.ONESHOT });
	 * 
	 * @param	Sprite		Optional Sprite whose angle should be tweened.
	 * @param	FromAngle	Start angle.
	 * @param	ToAngle		End angle.
	 * @param	Duration	Duration of the tween.
	 * @param	Options		An object containing key/value pairs of the following optional parameters:
	 * 						type		Tween type.
	 * 						complete	Optional completion callback function.
	 * 						ease		Optional easer function.
	 *  					startDelay	Seconds to wait until starting this tween, 0 by default.
	 * 						loopDelay	Seconds to wait between loops of this tween, 0 by default.
	 * @return	The added AngleTween object.
	 */
	public static function angle(Sprite:FlxSprite, FromAngle:Float, ToAngle:Float, Duration:Float, ?Options:TweenOptions):AngleTween
	{
		if (Options == null)
		{
			Options = { type : ONESHOT };
		}
		
		var tween:AngleTween = AngleTween.pool.get();
		tween.init(Options.complete, Options.type);
		tween.setDelays(Options.startDelay, Options.loopDelay);
		tween.tween(FromAngle, ToAngle, Duration, Options.ease, Sprite);
		manager.add(tween);
		return tween;
	}
	
	/**
	 * Tweens numeric value which represents color. Shorthand for creating a ColorTween objects, starting it and adding it to a TweenPlugin.
	 * Example: FlxTween.color(Sprite, 2.0, 0x000000, 0xffffff, 0.0, 1.0, { ease: easeFunction, complete: onComplete, type: FlxTween.ONESHOT });
	 * 
	 * @param	Sprite		Optional Sprite whose color should be tweened.
	 * @param	Duration	Duration of the tween in seconds.
	 * @param	FromColor	Start color.
	 * @param	ToColor		End color.
	 * @param	FromAlpha	Start alpha.
	 * @param	ToAlpha		End alpha.
	 * @param	Options		An object containing key/value pairs of the following optional parameters:
	 * 						type		Tween type.
	 * 						complete	Optional completion callback function.
	 * 						ease		Optional easer function.
	 *  					startDelay	Seconds to wait until starting this tween, 0 by default.
	 * 						loopDelay	Seconds to wait between loops of this tween, 0 by default.
	 * @return	The added ColorTween object.
	 */
	public static function color(Sprite:FlxSprite, Duration:Float, FromColor:Int, ToColor:Int, FromAlpha:Float = 1, ToAlpha:Float = 1, ?Options:TweenOptions):ColorTween
	{
		if (Options == null)
		{
			Options = { type : ONESHOT };
		}
		
		var tween:ColorTween = ColorTween.pool.get();
		tween.init(Options.complete, Options.type);
		tween.setDelays(Options.startDelay, Options.loopDelay);
		tween.tween(Duration, FromColor, ToColor, FromAlpha, ToAlpha, Options.ease, Sprite);
		manager.add(tween);
		return tween;
	}
	
	#if !FLX_NO_SOUND_SYSTEM
	/**
	 * Tweens FlxG.sound.volume. Shorthand for creating a Fader tweens, starting it and adding it to the TweenManager.
	 * Example: FlxTween.fader(0.5, 2.0, { ease: easeFunction, complete: onComplete, type: FlxTween.ONESHOT });
	 *
	 * @param	Volume		The volume to fade to.
	 * @param	Duration	Duration of the fade in seconds.
	 * @param	Options		An object containing key/value pairs of the following optional parameters:
	 * 						type		Tween type.
	 * 						complete	Optional completion callback function.
	 * 						ease		Optional easer function.
	 *  					startDelay	Seconds to wait until starting this tween, 0 by default.
	 * 						loopDelay	Seconds to wait between loops of this tween, 0 by default.
	 * @return	The added Fader object.
	 */
	public static function fader(Volume:Float, Duration:Float, ?Options:TweenOptions):Fader
	{
		if (Options == null)
		{
			Options = { type : ONESHOT };
		}
		
		var tween:Fader = Fader.pool.get();
		tween.init(Options.complete, Options.type);
		tween.setDelays(Options.startDelay, Options.loopDelay);
		tween.fadeTo(Volume, Duration, Options.ease);
		manager.add(tween);
		return tween;
	}
	#end
	
	/**
	 * Create a new LinearMotion tween.
	 * Example: FlxTween.linearMotion(Object, 0, 0, 500, 20, 5, false, { ease: easeFunction, complete: onComplete, type: FlxTween.ONESHOT });
	 * 
	 * @param	Object			The object to move (FlxObject or FlxSpriteGroup)
	 * @param	FromX			X start.
	 * @param	FromY			Y start.
	 * @param	ToX				X finish.
	 * @param	ToY				Y finish.
	 * @param	DurationOrSpeed	Duration (in seconds) or speed of the movement.
	 * @param	UseDuration		Whether to use the previous param as duration or speed.
	 * @param	Options			An object containing key/value pairs of the following optional parameters:
	 * 							type		Tween type.
	 * 							complete	Optional completion callback function.
	 * 							ease		Optional easer function.
	 *  						startDelay	Seconds to wait until starting this tween, 0 by default.
	 * 							loopDelay	Seconds to wait between loops of this tween, 0 by default.
	 * @return The LinearMotion object.
	 */
	public static function linearMotion(Object:FlxObject, FromX:Float, FromY:Float, ToX:Float, ToY:Float, DurationOrSpeed:Float, UseDuration:Bool = true, ?Options:TweenOptions):LinearMotion
	{
		if (Options == null)
		{
			Options = { type : ONESHOT };
		}
		
		var tween:LinearMotion = LinearMotion.pool.get();
		tween.init(Options.complete, Options.type);
		tween.setObject(Object);
		tween.setDelays(Options.startDelay, Options.loopDelay);
		tween.setMotion(FromX, FromY, ToX, ToY, DurationOrSpeed, UseDuration, Options.ease);
		manager.add(tween);
		return tween;
	}
	
	/**
	 * Create a new QuadMotion tween.
	 * Example: FlxTween.quadMotion(Object, 0, 100, 300, 500, 100, 2, 5, false, { ease: easeFunction, complete: onComplete, type: FlxTween.ONESHOT });
	 * 
	 * @param	Object			The object to move (FlxObject or FlxSpriteGroup)
	 * @param	FromX			X start.
	 * @param	FromY			Y start.
	 * @param	ControlX		X control, used to determine the curve.
	 * @param	ControlY		Y control, used to determine the curve.
	 * @param	ToX				X finish.
	 * @param	ToY				Y finish.
	 * @param	DurationOrSpeed	Duration (in seconds) or speed of the movement.
	 * @param	UseDuration		Whether to use the previous param as duration or speed.
	 * @param	Options			An object containing key/value pairs of the following optional parameters:
	 * 							type		Tween type.
	 * 							complete	Optional completion callback function.
	 * 							ease		Optional easer function.
	 *  						startDelay	Seconds to wait until starting this tween, 0 by default.
	 * 							loopDelay	Seconds to wait between loops of this tween, 0 by default.
	 * @return The QuadMotion object.
	 */
	public static function quadMotion(Object:FlxObject, FromX:Float, FromY:Float, ControlX:Float, ControlY:Float, ToX:Float, ToY:Float, DurationOrSpeed:Float, UseDuration:Bool = true, ?Options:TweenOptions):QuadMotion
	{
		if (Options == null)
		{
			Options = { type : ONESHOT };
		}
		
		var tween:QuadMotion = QuadMotion.pool.get();
		tween.init(Options.complete, Options.type);
		tween.setObject(Object);
		tween.setDelays(Options.startDelay, Options.loopDelay);
		tween.setMotion(FromX, FromY, ControlX, ControlY, ToX, ToY, DurationOrSpeed, UseDuration, Options.ease);
		manager.add(tween);
		return tween;
	}
	
	/**
	 * Create a new CubicMotion tween.
	 * Example: FlxTween.cubicMotion(_sprite, 0, 0, 500, 100, 400, 200, 100, 100, 2, { ease: easeFunction, complete: onComplete, type: FlxTween.ONESHOT });
	 * 
	 * @param	Object 		The object to move (FlxObject or FlxSpriteGroup)
	 * @param	FromX		X start.
	 * @param	FromY		Y start.
	 * @param	aX			First control x.
	 * @param	aY			First control y.
	 * @param	bX			Second control x.
	 * @param	bY			Second control y.
	 * @param	ToX			X finish.
	 * @param	ToY			Y finish.
	 * @param	Duration	Duration of the movement in seconds.
	 * @param	Options		An object containing key/value pairs of the following optional parameters:
	 * 						type		Tween type.
	 * 						complete	Optional completion callback function.
	 * 						ease		Optional easer function.
	 *  					startDelay	Seconds to wait until starting this tween, 0 by default.
	 * 						loopDelay	Seconds to wait between loops of this tween, 0 by default.
	 * @return The CubicMotion object.
	 */
	public static function cubicMotion(Object:FlxObject, FromX:Float, FromY:Float, aX:Float, aY:Float, bX:Float, bY:Float, ToX:Float, ToY:Float, Duration:Float, ?Options:TweenOptions):CubicMotion
	{
		if (Options == null)
		{
			Options = { type : ONESHOT };
		}
		
		var tween:CubicMotion = CubicMotion.pool.get();
		tween.init(Options.complete, Options.type);
		tween.setObject(Object);
		tween.setDelays(Options.startDelay, Options.loopDelay);
		tween.setMotion(FromX, FromY, aX, aY, bX, bY, ToX, ToY, Duration, Options.ease);
		manager.add(tween);
		return tween;
	}
	
	/**
	 * Create a new CircularMotion tween.
	 * Example: FlxTween.circularMotion(Object, 250, 250, 50, 0, true, 2, true { ease: easeFunction, complete: onComplete, type: FlxTween.ONESHOT });
	 * 
	 * @param	Object			The object to move (FlxObject or FlxSpriteGroup)
	 * @param	CenterX			X position of the circle's center.
	 * @param	CenterY			Y position of the circle's center.
	 * @param	Radius			Radius of the circle.
	 * @param	Angle			Starting position on the circle.
	 * @param	Clockwise		If the motion is clockwise.
	 * @param	DurationOrSpeed	Duration of the movement in seconds.
	 * @param	UseDuration		Duration of the movement.
	 * @param	Eease			Optional easer function.
	 * @param	Options			An object containing key/value pairs of the following optional parameters:
	 * 							type		Tween type.
	 * 							complete	Optional completion callback function.
	 * 							ease		Optional easer function.
	 *  						startDelay	Seconds to wait until starting this tween, 0 by default.
	 * 							loopDelay	Seconds to wait between loops of this tween, 0 by default.
	 * @return The CircularMotion object.
	 */
	public static function circularMotion(Object:FlxObject, CenterX:Float, CenterY:Float, Radius:Float, Angle:Float, Clockwise:Bool, DurationOrSpeed:Float, UseDuration:Bool = true, ?Options:TweenOptions):CircularMotion
	{
		if (Options == null)
		{
			Options = { type : ONESHOT };
		}
		
		var tween:CircularMotion = CircularMotion.pool.get();
		tween.init(Options.complete, Options.type);
		tween.setObject(Object);
		tween.setDelays(Options.startDelay, Options.loopDelay);
		tween.setMotion(CenterX, CenterY, Radius, Angle, Clockwise, DurationOrSpeed, UseDuration, Options.ease);
		manager.add(tween);
		return tween;
	}
	
	/**
	 * Create a new LinearPath tween.
	 * Example: FlxTween.linearPath(Object, [FlxPoint.get(0, 0), FlxPoint.get(100, 100)], 2, true, { ease: easeFunction, complete: onComplete, type: FlxTween.ONESHOT });
	 * 
	 * @param	Object 			The object to move (FlxObject or FlxSpriteGroup)
	 * @param	Points			An array of at least 2 FlxPoints defining the path
	 * @param	DurationOrSpeed	Duration (in seconds) or speed of the movement.
	 * @param	UseDuration		Whether to use the previous param as duration or speed.
	 * @param	Options			An object containing key/value pairs of the following optional parameters:
	 * 							type		Tween type.
	 * 							complete	Optional completion callback function.
	 * 							ease		Optional easer function.
	 * 							startDelay	Seconds to wait until starting this tween, 0 by default.
	 * 							loopDelay	Seconds to wait between loops of this tween, 0 by default.
	 * @return	The LinearPath object.
	 */
	public static function linearPath(Object:FlxObject, Points:Array<FlxPoint>, DurationOrSpeed:Float, UseDuration:Bool = true, ?Options:TweenOptions):LinearPath
	{
		if (Options == null)
		{
			Options = { type : ONESHOT };
		}
		
		var tween:LinearPath = LinearPath.pool.get();
		tween.init(Options.complete, Options.type);
		
		if (Points != null)
		{
			for (point in Points)
			{
				tween.addPoint(point.x, point.y);
			}
		}
		
		tween.setObject(Object);
		tween.setDelays(Options.startDelay, Options.loopDelay);
		tween.setMotion(DurationOrSpeed, UseDuration, Options.ease);
		manager.add(tween);
		return tween;
	}
	
	/**
	 * Create a new QuadPath tween.
	 * Example: FlxTween.quadPath(Object, [FlxPoint.get(0, 0), FlxPoint.get(200, 200), FlxPoint.get(400, 0)], 2, true, { ease: easeFunction, complete: onComplete, type: FlxTween.ONESHOT });
	 * 
	 * @param	Object			The object to move (FlxObject or FlxSpriteGroup)
	 * @param	Points			An array of at least 3 FlxPoints defining the path
	 * @param	DurationOrSpeed	Duration (in seconds) or speed of the movement.
	 * @param	UseDuration		Whether to use the previous param as duration or speed.
	 * @param	Options			An object containing key/value pairs of the following optional parameters:
	 * 							type		Tween type.
	 * 							complete	Optional completion callback function.
	 * 							ease		Optional easer function.
	 * 							startDelay	Seconds to wait until starting this tween, 0 by default.
	 * 							loopDelay	Seconds to wait between loops of this tween, 0 by default.
	 * @return	The QuadPath object.
	 */
	public static function quadPath(Object:FlxObject, Points:Array<FlxPoint>, DurationOrSpeed:Float, UseDuration:Bool = true, ?Options:TweenOptions):QuadPath
	{
		if (Options == null)
		{
			Options = { type : ONESHOT };
		}
		
		var tween:QuadPath = QuadPath.pool.get();
		tween.init(Options.complete, Options.type);
		
		if (Points != null)
		{
			for (point in Points)
			{
				tween.addPoint(point.x, point.y);
			}
		}
		
		tween.setObject(Object);
		tween.setDelays(Options.startDelay, Options.loopDelay);
		tween.setMotion(DurationOrSpeed, UseDuration, Options.ease);
		manager.add(tween);
		return tween;
	}
	
	public var active:Bool;
	public var complete:CompleteCallback;
	public var duration:Float;
	public var ease:EaseFunction;
	
	/**
	 * Useful to store values you want to access within your callback function.
	 */
	public var userData:Dynamic = null;
	
	public var type(default, set):Int;
	public var percent(get, set):Float;
	public var finished(default, null):Bool;
	public var scale(default, null):Float;
	public var backward(default, null):Bool;
	
	/**
	 * How many times this tween has been executed / has finished so far - useful to 
	 * stop the LOOPING and PINGPONG types after a certain amount of time
	 */
	public var executions(default, null):Int = 0;
	
	/**
	 * Seconds to wait until starting this tween, 0 by default
	 */
	public var startDelay(default, set):Float = 0;
	
	/**
	 * Seconds to wait between loops of this tween, 0 by default
	 */
	public var loopDelay(default, set):Float = 0;
	
	private var _secondsSinceStart:Float = 0;
	
	private var _delayToUse:Float = 0;

	/**
	 * Empty constructor because of pooling.
	 */
	public function new() {}

	/**
	 * This function is called when tween is created, or recycled.
	 */
	public function init(Complete:CompleteCallback, TweenType:Int):Void
	{
		type = TweenType;
		complete = Complete;
		userData = {};
	}
	
	public function destroy():Void
	{
		complete = null;
		ease = null;
		userData = null;
	}

	public function update():Void
	{
		_secondsSinceStart += FlxG.elapsed;
		var delay:Float = (executions > 0) ? loopDelay : startDelay;
		scale = Math.max((_secondsSinceStart - delay), 0) / duration;
		if (ease != null)
		{
			scale = ease(scale);
		}
		if (backward)
		{
			scale = 1 - scale;
		}
		if (_secondsSinceStart >= duration + delay)
		{
			scale = (backward) ? 0 : 1;
			finished = true;
		}
	}

	/**
	 * Starts the Tween, or restarts it if it's currently running.
	 */
	public function start():FlxTween
	{
		_secondsSinceStart = 0;
		_delayToUse = (executions > 0) ? loopDelay : startDelay;
		if (duration == 0)
		{
			active = false;
			return this;
		}
		active = true;
		finished = false;
		return this;
	}
	
	/**
	 * Immediately stops the Tween and removes it from its Tweener without calling the complete callback.
	 */
	public function cancel():Void
	{
		active = false;
		manager.remove(this);
	}
	
	public function finish():Void
	{
		executions++;
		
		if (complete != null) 
		{
			complete(this);
		}
		
		switch ((type & ~ FlxTween.BACKWARD))
		{
			case FlxTween.PERSIST:
				_secondsSinceStart = duration + startDelay;
				active = false;
				finished = true;
				
			case FlxTween.ONESHOT:
				active = false;
				finished = true;
				_secondsSinceStart = duration + startDelay;
				manager.remove(this, true); // destroy tween
				
			case FlxTween.LOOPING:
				_secondsSinceStart = (_secondsSinceStart - _delayToUse) % duration + _delayToUse;
				scale = Math.max((_secondsSinceStart - _delayToUse), 0) / duration;
				if ((ease != null) && (scale > 0) && (scale < 1))
				{
					scale = ease(scale);
				}
				start();
				
			case FlxTween.PINGPONG:
				_secondsSinceStart = (_secondsSinceStart - _delayToUse) % duration + _delayToUse;
				scale = Math.max((_secondsSinceStart - _delayToUse), 0) / duration;
				if ((ease != null) && (scale > 0) && (scale < 1))
				{
					scale = ease(scale);
				}
				backward = !backward;
				if (backward)
				{
					scale = 1 - scale;
				}
				start();
		}
	}
	
	/**
	 * Set both type of delays for this tween.
	 * 
	 * @param	startDelay		Seconds to wait until starting this tween, 0 by default.
	 * @param	loopDelay		Seconds to wait between loops of this tween, 0 by default.
	 */
	public function setDelays(?StartDelay:Float, ?LoopDelay:Float):Void
	{
		startDelay = StartDelay != null ? StartDelay : 0;
		loopDelay = LoopDelay != null ? LoopDelay : 0;
	}
	
	private function set_startDelay(value:Float):Float
	{
		var dly:Float = Math.abs(value);
		if (executions == 0)
		{
			_secondsSinceStart = duration * percent + Math.max((dly - startDelay), 0);
			_delayToUse = dly;
		}
		return startDelay = dly;
	}
	
	private function set_loopDelay(value:Null<Float>):Float
	{
		var dly:Float = Math.abs(value);
		if (executions > 0)
		{
			_secondsSinceStart = duration * percent + Math.max((dly - loopDelay), 0);
			_delayToUse = dly;
		}
		return loopDelay = dly;
	}
	
	private inline function get_percent():Float 
	{ 
		return Math.max((_secondsSinceStart - _delayToUse), 0) / duration; 
	}
	
	private function set_percent(value:Float):Float
	{ 
		return _secondsSinceStart = duration * value + _delayToUse;
	}
	
	private function set_type(value:Int):Int
	{
		if (value == 0) 
		{
			value = FlxTween.ONESHOT;
		}
		else if (value == FlxTween.BACKWARD)
		{
			value = FlxTween.PERSIST | FlxTween.BACKWARD;
		}
		
		backward = (value & FlxTween.BACKWARD) > 0;
		
		return type = value;
	}
}

typedef CompleteCallback = FlxTween->Void;

typedef TweenOptions = {
	?type:Int,
	?ease:EaseFunction,
	?complete:CompleteCallback,
	?startDelay:Null<Float>,
	?loopDelay:Null<Float>
}<|MERGE_RESOLUTION|>--- conflicted
+++ resolved
@@ -176,12 +176,8 @@
 			Options = { type : ONESHOT };
 		}
 		
-<<<<<<< HEAD
 		var tween:NumTween = NumTween.pool.get();
 		tween.init(Options.complete, Options.type);
-=======
-		var tween = new NumTween(Options.complete, Options.type);
->>>>>>> 2dc6d503
 		tween.setDelays(Options.startDelay, Options.loopDelay);
 		tween.tween(FromValue, ToValue, Duration, Options.ease, TweenFunction);
 		manager.add(tween);
