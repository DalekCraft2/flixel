--- conflicted
+++ resolved
@@ -22,7 +22,6 @@
 	/**
 	 * A pool that contains NumTweens for recycling.
 	 */
-<<<<<<< HEAD
 	@:isVar public static var pool(get, null):FlxPool<NumTween>;
 	
 	/**
@@ -40,15 +39,6 @@
 	/**
 	 * Clean up references and pool this object for recycling.
 	 */
-	override public function destroy():Void 
-=======
-	public function new(?complete:CompleteCallback, type:Int = 0) 
->>>>>>> 2dc6d503
-	{
-		super.destroy();
-		pool.put(this);
-	}
-	
 	override public function destroy():Void 
 	{
 		super.destroy();
