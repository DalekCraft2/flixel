--- conflicted
+++ resolved
@@ -400,15 +400,9 @@
 		}
 	}
 	
-<<<<<<< HEAD
-	private function updateLabelAlpha():Void
-	{
-		if (label != null && labelAlphas.length > status)
-=======
 	private function updateLabelAlpha()
 	{
 		if (label != null && labelAlphas.length > status) 
->>>>>>> 1716ee25
 		{
 			label.alpha = alpha * labelAlphas[status];
 		}
