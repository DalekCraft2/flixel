--- conflicted
+++ resolved
@@ -134,11 +134,6 @@
 	 */
 	public var maxInputMovement:Float = Math.POSITIVE_INFINITY;
 	/**
-	 * Maximum distance a touch can have moved to trigger button event handlers.
-	 * If touch moves beyond this limit, onOut is triggered.
-	 */
-	public var maxInputMovement:Null<Float>;
-	/**
 	 * Shows the current state of the button, either FlxButton.NORMAL, 
 	 * FlxButton.HIGHLIGHT or FlxButton.PRESSED.
 	 */
@@ -327,21 +322,7 @@
 			#end
 			
 			#if !FLX_NO_TOUCH
-<<<<<<< HEAD
-			for (touch in FlxG.touches.list)
-			{
-				touch.getWorldPosition(camera, _point);
-				
-				// If touch has moved too much, ignore it
-				if (maxInputMovement != null &&
-					FlxMath.getDistance(touch.justPressedPosition, touch.getScreenPosition()) > maxInputMovement)
-				{
-					if (touch == _pressedTouch) _pressedTouch = null;
-				}
-				else if (overlapsPoint(_point, true, camera))
-=======
 				for (touch in FlxG.touches.list)
->>>>>>> fd1435c6
 				{
 					if (checkInput(touch, touch, touch.justPressedPosition, camera))
 					{
@@ -395,19 +376,7 @@
 			}
 			else 
 			{
-<<<<<<< HEAD
-				// Allow "swiping" to press a button (dragging it over the button while pressed)
-				if (allowSwiping && Pressed)
-				{
-					onDownHandler();
-				}
-				else 
-				{
-					onOverHandler();
-				}
-=======
 				onOverHandler();
->>>>>>> fd1435c6
 			}
 		}
 	}
