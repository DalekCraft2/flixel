--- conflicted
+++ resolved
@@ -1,7 +1,6 @@
 package flixel.group;
 
 import flixel.FlxSprite;
-import flixel.util.FlxPoint;
 
 /**
  * <code>FlxSpriteGroup</code> is a special <code>FlxGroup</code>
@@ -16,8 +15,6 @@
 	private var _skipTransformChildren:Bool = false;
 	
 	/**
-<<<<<<< HEAD
-=======
 	 * Adds a new <code>FlxBasic</code> subclass (FlxBasic, FlxSprite, Enemy, etc) to the group.
 	 * FlxGroup will try to replace a null member of the array first.
 	 * Object is translated to coordinates relative to group.
@@ -49,12 +46,11 @@
 	}
 	
 	/**
->>>>>>> 60ad1f05
 	 * The x position of this group.
 	 */
 	public var x(default, set):Float = 0;
 	
-	inline private function set_x(NewX:Float):Float
+	private function set_x(NewX:Float):Float
 	{
 		if (!_skipTransformChildren)
 		{
@@ -70,7 +66,7 @@
 	 */
 	public var y(default, set):Float = 0;
 	
-	inline private function set_y(NewY:Float):Float
+	private function set_y(NewY:Float):Float
 	{
 		if (!_skipTransformChildren)
 		{
@@ -108,137 +104,9 @@
 	}
 	
 	/**
-	 * Controls the position of the sprite's hitbox. Likely needs to be adjusted after
-     * changing a sprite's <code>width</code> or <code>height</code>.
-	 */
-	public var offset:IFlxPoint;
-	/**
-	 * WARNING: The origin of the sprite will default to its center. If you change this, 
-	 * the visuals and the collisions will likely be pretty out-of-sync if you do any rotation.
-	 */
-	public var origin:IFlxPoint;
-	/**
-	 * Change the size of your sprite's graphic. NOTE: Scale doesn't currently affect collisions automatically, you will need to adjust the width, 
-	 * height and offset manually. WARNING: scaling sprites decreases rendering performance for this sprite by a factor of 10x!
-	 */
-	public var scale:IFlxPoint;
-	/**
-	 * The basic speed of this object (in pixels per second).
-	 */
-	public var velocity:IFlxPoint;
-	/**
-	 * If you are using <code>acceleration</code>, you can use <code>maxVelocity</code> with it
-	 * to cap the speed automatically (very useful!).
-	 */
-	public var maxVelocity:IFlxPoint;
-	/**
-	 * How fast the speed of this object is changing (in pixels per second).
-	 * Useful for smooth movement and gravity.
-	 */
-	public var acceleration:IFlxPoint;
-	/**
-	 * This isn't drag exactly, more like deceleration that is only applied
-	 * when acceleration is not affecting the sprite.
-	 */
-	public var drag:IFlxPoint;
-	/**
-	 * Controls how much this object is affected by camera scrolling.
-	 * 0 = no movement (e.g. a background layer), 1 = same movement speed as the foreground. Default value: 1, 1.
-	 */
-	public var scrollFactor:IFlxPoint;
-	
-	/**
-	 * Whether an object will move/alter position after a collision.
-	 */
-	public var immovable(default, set):Bool = false;
-	
-	public function set_immovable(Value:Bool):Bool
-	{
-		transformChildren(function(s:IFlxSprite, v:Dynamic) { s.immovable = v; }, Value);
-		return immovable = Value;
-	}
-	
-	/**
-	 * Set <code>facing</code> using <code>FlxObject.LEFT</code>,<code>RIGHT</code>, <code>UP</code>, 
-	 * and <code>DOWN</code> to take advantage of flipped sprites and/or just track player orientation more easily.
-	 */
-	public var facing(default, set):Int = 0;
-	
-	public function set_facing(Value:Int):Int
-	{
-		transformChildren(function(s:IFlxSprite, v:Dynamic) { s.facing = v; }, Value);
-		return facing = Value;
-	}
-	
-	/**
-	 * Set the angle of a sprite to rotate it. WARNING: rotating sprites decreases rendering
-	 * performance for this sprite by a factor of 10x (in Flash target)!
-	 */
-	public var angle(default, set):Float = 0;
-	
-	public function set_angle(Value:Float):Float
-	{
-		transformChildren(function(s:IFlxSprite, v:Dynamic) { s.angle = v; }, Value);
-		return angle = Value;
-	}
-	
-	public function new(MaxSize:Int = 0)
-	{
-		super(MaxSize);
-		offset = new FlxPointHelper(0, 0, this, function(s:IFlxSprite, v:Dynamic) { s.offset.x = v; }, function(s:IFlxSprite, v:Dynamic) { s.offset.y = v; } );
-		origin = new FlxPointHelper(0, 0, this, function(s:IFlxSprite, v:Dynamic) { s.origin.x = v; }, function(s:IFlxSprite, v:Dynamic) { s.origin.y = v; } );
-		scale = new FlxPointHelper(0, 0, this, function(s:IFlxSprite, v:Dynamic) { s.scale.x = v; }, function(s:IFlxSprite, v:Dynamic) { s.scale.y = v; } );
-		velocity = new FlxPointHelper(0, 0, this, function(s:IFlxSprite, v:Dynamic) { s.velocity.x = v; }, function(s:IFlxSprite, v:Dynamic) { s.velocity.y = v; } );
-		maxVelocity = new FlxPointHelper(0, 0, this, function(s:IFlxSprite, v:Dynamic) { s.maxVelocity.x = v; }, function(s:IFlxSprite, v:Dynamic) { s.maxVelocity.y = v; } );
-		acceleration = new FlxPointHelper(0, 0, this, function(s:IFlxSprite, v:Dynamic) { s.acceleration.x = v; }, function(s:IFlxSprite, v:Dynamic) { s.acceleration.y = v; } );
-		drag = new FlxPointHelper(0, 0, this, function(s:IFlxSprite, v:Dynamic) { s.drag.x = v; }, function(s:IFlxSprite, v:Dynamic) { s.drag.y = v; } );
-		scrollFactor = new FlxPointHelper(0, 0, this, function(s:IFlxSprite, v:Dynamic) { s.scrollFactor.x = v; }, function(s:IFlxSprite, v:Dynamic) { s.scrollFactor.y = v; } );
-	}
-	
-	/**
-	 * Adds a new <code>FlxBasic</code> subclass (FlxBasic, FlxSprite, Enemy, etc) to the group.
-	 * FlxGroup will try to replace a null member of the array first.
-	 * Object is translated to coordinates relative to group.
-	 * Failing that, FlxGroup will add it to the end of the member array,
-	 * assuming there is room for it, and doubling the size of the array if necessary.
-	 * WARNING: If the group has a maxSize that has already been met,
-	 * the object will NOT be added to the group!
-	 * @param	Object		The object you want to add to the group.
-	 * @return	The same <code>FlxBasic</code> object that was passed in.
-	 */
-	override public function add(Sprite:IFlxSprite):IFlxSprite
-	{
-		Sprite.x += x;
-		Sprite.y += y;
-		Sprite.alpha = alpha;
-		
-		return super.add(Sprite);
-	}
-	
-	override public function destroy():Void
-	{
-		super.destroy();
-		offset.destroy();
-		offset = null;
-		origin.destroy();
-		origin = null;
-		scale.destroy();
-		scale = null;
-		velocity.destroy();
-		velocity = null;
-		maxVelocity.destroy();
-		maxVelocity = null;
-		acceleration.destroy();
-		acceleration = null;
-		drag.destroy();
-		drag = null;
-		scrollFactor.destroy();
-		scrollFactor = null;
-	}
-	
-	/**
 	 * Helper function to set the coordinates of this object.
 	 * Handy since it only requires one line of code.
+	 * 
 	 * @param	X	The new x position
 	 * @param	Y	The new y position
 	 */
@@ -274,10 +142,11 @@
 	
 	/**
 	 * Handy function that allows you to quickly transform one property of sprites in this group at a time.
+	 * 
 	 * @param 	Function 	Function to transform the sprites. Example: <code>function(s:IFlxSprite, v:Dynamic) { s.acceleration.x = v; s.makeGraphic(10,10,0xFF000000); }</code>
 	 * @param 	Value  		Value which will passed to lambda function
 	 */
-	public function transformChildren(Function:TransformFunction, Value:Dynamic = 0):Void
+	public function transformChildren(Function:IFlxSprite->Dynamic->Void, Value:Dynamic = 0):Void
 	{
 		var sprite:IFlxSprite;
 		
@@ -294,10 +163,11 @@
 	
 	/**
 	 * Handy function that allows you to quickly transform multiple properties of sprites in this group at a time.
+	 * 
 	 * @param	FunctionArray	Array of functions to transform sprites in this group.
 	 * @param	ValueArray		Array of values which will be passed to lambda functions
 	 */
-	public function multiTransformChildren(FunctionArray:Array<TransformFunction>, ValueArray:Array<Dynamic>):Void
+	public function multiTransformChildren(FunctionArray:Array<IFlxSprite->Dynamic->Void>, ValueArray:Array<Dynamic>):Void
 	{
 		var numProps:Int = FunctionArray.length;
 		
@@ -307,7 +177,7 @@
 		}
 		
 		var sprite:IFlxSprite;
-		var lambda:TransformFunction;
+		var lambda:IFlxSprite->Dynamic->Void;
 		
 		for (i in 0...length)
 		{
@@ -326,6 +196,7 @@
 	
 	/**
 	 * Helper function for transformation of sprite's x coordinate
+	 * 
 	 * @param	Sprite	Sprite to manipulate
 	 * @param	X		Value to add to sprite's x coordinate
 	 */
@@ -336,6 +207,7 @@
 	
 	/**
 	 * Helper function for transformation of sprite's y coordinate
+	 * 
 	 * @param	Sprite	Sprite to manipulate
 	 * @param	Y		Value to add to sprite's y coordinate
 	 */
@@ -346,6 +218,7 @@
 	
 	/**
 	 * Helper function for transformation of sprite's alpha coordinate
+	 * 
 	 * @param	Sprite		Aprite to manipulate
 	 * @param	NewAlpha	Alpha value to set
 	 */
@@ -353,52 +226,4 @@
 	{
 		Sprite.alpha = NewAlpha;
 	}
-}
-
-/**
- * Helper class to make sure the FlxPoint vars of FlxSpriteGroup members
- * can be updated when the points of the FlxSpriteGroup are changed.
- * It can't extend FlxPoint because redefining variables to properties
- * (needed for x and y) in subclasses is not allowed in Haxe.
- */
-private class FlxPointHelper extends FlxPoint
-{
-	private var _parent:FlxSpriteGroup;
-	private var _xTransform:TransformFunction;
-	private var _yTransform:TransformFunction;
-	
-	public function new(X:Float, Y:Float, Parent:FlxSpriteGroup, XTransform:TransformFunction, YTransform:TransformFunction)
-	{
-		_parent = Parent;	
-		_xTransform = XTransform;
-		_yTransform = YTransform;
-		super(X, Y);
-	}
-	
-	inline override public function set(X:Float = 0, Y:Float = 0):FlxPointHelper
-	{
-		super.set(X, Y);
-		return this;
-	}
-	
-	inline override private function set_x(Value:Float):Float
-	{
-		_parent.transformChildren(_xTransform, Value);
-		return x = Value;
-	}
-	
-	inline override private function set_y(Value:Float):Float
-	{
-		_parent.transformChildren(_yTransform, Value);
-		return y = Value;
-	}
-	
-	inline override public function destroy():Void
-	{
-		_parent = null;
-		_xTransform = null;
-		_yTransform = null;
-	}
-}
-
-typedef TransformFunction = IFlxSprite->Dynamic->Void;+}