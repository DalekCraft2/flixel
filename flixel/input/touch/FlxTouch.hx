--- conflicted
+++ resolved
@@ -34,14 +34,8 @@
 	private var input:FlxInput<Int>;
 	private var flashPoint = new Point();
 	
-<<<<<<< HEAD
-	public var justPressedPosition = FlxPoint.get();
-	public var justPressedTimeInTicks:Float;
-#end
-=======
 	public var justPressedPosition(default, null) = FlxPoint.get();
 	public var justPressedTimeInTicks(default, null):Float = -1;
->>>>>>> fd1435c6
 
 	public function destroy():Void
 	{
