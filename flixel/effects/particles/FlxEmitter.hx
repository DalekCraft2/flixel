package flixel.effects.particles;

import flash.display.BitmapData;
import flash.display.BlendMode;
import flixel.FlxG;
import flixel.FlxObject;
import flixel.FlxSprite;
import flixel.effects.particles.FlxParticle;
import flixel.group.FlxGroup.FlxTypedGroup;
import flixel.math.FlxAngle;
import flixel.math.FlxMath;
import flixel.math.FlxPoint;
import flixel.math.FlxRandom;
import flixel.math.FlxVelocity;
import flixel.system.FlxAssets.FlxGraphicAsset;
import flixel.util.FlxColor;
import flixel.util.FlxDestroyUtil;
import flixel.util.FlxStringUtil;
import flixel.util.helpers.FlxBounds;
import flixel.util.helpers.FlxRange;
import flixel.util.helpers.FlxRangeBounds;
import flixel.util.helpers.FlxPointRangeBounds;

typedef FlxEmitter = FlxTypedEmitter<FlxParticle>;

/**
 * FlxTypedEmitter is a lightweight particle emitter.
 * It can be used for one-time explosions or for
 * continuous fx like rain and fire.  FlxEmitter
 * is not optimized or anything; all it does is launch
 * FlxParticle objects out at set intervals
 * by setting their positions and velocities accordingly.
 * It is easy to use and relatively efficient,
 * relying on FlxGroup's RECYCLE POWERS.
 */
class FlxTypedEmitter<T:(FlxSprite, IFlxParticle)> extends FlxTypedGroup<T>
{
	/**
	 * Set your own particle class type here. The custom class must extend FlxParticle. Default is FlxParticle.
	 */
	public var particleClass:Class<T>;
	/**
	 * Determines whether the emitter is currently emitting particles. It is totally safe to directly toggle this.
	 */
	public var emitting:Bool = false;
	/**
	 * How often a particle is emitted (if emitter is started with Explode == false).
	 */
	public var frequency:Float = 0.1;
	/**
	 * Sets particle's blend mode. null by default. Warning: Expensive on flash target.
	 */
	public var blend:BlendMode;
	/**
	 * The x position of this emitter.
	 */
	public var x:Float = 0;
	/**
	 * The y position of this emitter.
	 */
	public var y:Float = 0;
	/**
	 * The width of this emitter. Particles can be randomly generated from anywhere within this box.
	 */
	public var width:Float = 0;
	/**
	 * The height of this emitter.  Particles can be randomly generated from anywhere within this box.
	 */
	public var height:Float = 0;
	/**
	 * How particles should be launched. If CIRCLE, particles will use launchAngle and speed. Otherwise, particles will just use velocity.x and velocity.y.
	 */
	public var launchMode:FlxEmitterMode = FlxEmitterMode.CIRCLE;
	/**
	 * Keep the scale ratio of the particle. Uses the x values of the scale.
	 */
	public var keepScaleRatio:Bool = false;
	/**
	 * Sets the velocity range of particles launched from this emitter. Only used with FlxEmitterMode.SQUARE.
	 */
	public var velocity(default, null):FlxPointRangeBounds;
	/**
	 * Set the speed range of particles launched from this emitter. Only used with FlxEmitterMode.CIRCLE.
	 */
	public var speed(default, null):FlxRangeBounds<Float>;
	/**
	 * The angular velocity range of particles launched from this emitter.
	 */
	public var angularVelocity(default, null):FlxRangeBounds<Float>;
	/**
	 * The angle range of particles launched from this emitter. angle.end is ignored unless ignoreAngularVelocity is set to true.
	 */
	public var angle(default, null):FlxRangeBounds<Float>;
	/**
	 * Set this if you want to specify the beginning and ending value of angle, instead of using angularVelocity.
	 */
	public var ignoreAngularVelocity:Bool = false;
	/**
	 * The angle range at which particles will be launched from this emitter. Ignored unless launchMode is set to FlxEmitterMode.CIRCLE
	 */
	public var launchAngle(default, null):FlxBounds<Float>;
	/**
	 * The life, or duration, range of particles launched from this emitter.
	 */
	public var lifespan(default, null):FlxBounds<Float>;
	/**
	 * Sets scale range of particles launched from this emitter.
	 */
	public var scale(default, null):FlxPointRangeBounds;
	/**
	 * Sets alpha range of particles launched from this emitter.
	 */
	public var alpha(default, null):FlxRangeBounds<Float>;
	/**
	 * Sets color range of particles launched from this emitter.
	 */
	public var color(default, null):FlxRangeBounds<FlxColor>;
	/**
	 * Sets X and Y drag component of particles launched from this emitter.
	 */
	public var drag(default, null):FlxPointRangeBounds;
	/**
	 * Sets the acceleration range of particles launched from this emitter. Set acceleration y-values to give particles gravity.
	 */
	public var acceleration(default, null):FlxPointRangeBounds;
	/**
	 * Sets the elasticity, or bounce, range of particles launched from this emitter.
	 */
	public var elasticity(default, null):FlxRangeBounds<Float>;
	/**
	 * Sets the immovable flag for particles launched from this emitter.
	 */
	public var immovable:Bool = false;
	/**
	 * Sets the autoUpdateHitbox flag for particles launched from this emitter. If true, the particles' hitbox will be updated to match scale.
	 */
	public var autoUpdateHitbox:Bool = false;
	/**
	 * Sets the allowCollisions value for particles launched from this emitter. Set to NONE by default. Don't forget to call FlxG.collide() in your update loop!
	 */
	public var allowCollisions:Int = FlxObject.NONE;
	/**
	 * Shorthand for toggling allowCollisions between ANY (if true) and NONE (if false). Don't forget to call FlxG.collide() in your update loop!
	 */
	public var solid(get, set):Bool;
	/**
	 * Internal helper for deciding how many particles to launch.
	 */
	private var _quantity:Int = 0;
	/**
	 * Internal helper for the style of particle emission (all at once, or one at a time).
	 */
	private var _explode:Bool = true;
	/**
	 * Internal helper for deciding when to launch particles or kill them.
	 */
	private var _timer:Float = 0;
	/**
	 * Internal counter for figuring out how many particles to launch.
	 */
	private var _counter:Int = 0;
	/**
	 * Internal point object, handy for reusing for memory management purposes.
	 */
	private var _point:FlxPoint;
	/**
	 * Internal helper for automatically calling the kill() method
	 */
	private var _waitForKill:Bool = false;
	
	/**
	 * Creates a new FlxTypedEmitter object at a specific position.
	 * Does NOT automatically generate or attach particles!
	 * 
	 * @param	X		The X position of the emitter.
	 * @param	Y		The Y position of the emitter.
	 * @param	Size	Optional, specifies a maximum capacity for this emitter.
	 */
	public function new(X:Float = 0, Y:Float = 0, Size:Int = 0)
	{
		super(Size);
		
		x = X;
		y = Y;
		
		velocity = new FlxPointRangeBounds(-100, -100, 100, 100);
		speed = new FlxRangeBounds<Float>(0, 100);
		angularVelocity = new FlxRangeBounds<Float>(0, 0);
		angle = new FlxRangeBounds<Float>(0);
		launchAngle = new FlxBounds<Float>(-180, 180);
		lifespan = new FlxBounds<Float>(3);
		scale = new FlxPointRangeBounds(1, 1);
		alpha = new FlxRangeBounds<Float>(1);
		color = new FlxRangeBounds<FlxColor>(FlxColor.WHITE, FlxColor.WHITE);
		drag = new FlxPointRangeBounds(0, 0);
		acceleration = new FlxPointRangeBounds(0, 0);
		elasticity = new FlxRangeBounds<Float>(0);
		
		particleClass = cast FlxParticle;
		
		exists = false;
		_point = FlxPoint.get();
	}
	
	/**
	 * Clean up memory.
	 */
	override public function destroy():Void
	{
		velocity = FlxDestroyUtil.destroy(velocity);
		scale = FlxDestroyUtil.destroy(scale);
		drag = FlxDestroyUtil.destroy(drag);
		acceleration = FlxDestroyUtil.destroy(acceleration);
		_point = FlxDestroyUtil.put(_point);
		
		blend = null;
		angularVelocity = null;
		angle = null;
		speed = null;
		launchAngle = null;
		lifespan = null;
		alpha = null;
		color = null;
		elasticity = null;
		
		super.destroy();
	}
	
	/**
	 * This function generates a new array of particle sprites to attach to the emitter.
	 * 
	 * @param	Graphics		If you opted to not pre-configure an array of FlxParticle objects, you can simply pass in a particle image or sprite sheet.
	 * @param	Quantity		The number of particles to generate when using the "create from image" option.
	 * @param	BakedRotations	How many frames of baked rotation to use (boosts performance).  Set to zero to not use baked rotations.
	 * @param	Multiple		Whether the image in the Graphics param is a single particle or a bunch of particles (if it's a bunch, they need to be square!).
	 * @param	AutoBuffer		Whether to automatically increase the image size to accomodate rotated corners.  Default is false.  Will create frames that are 150% larger on each axis than the original frame or graphic.
	 * @return	This FlxEmitter instance (nice for chaining stuff together).
	 */
	public function loadParticles(Graphics:FlxGraphicAsset, Quantity:Int = 50, bakedRotationAngles:Int = 16, Multiple:Bool = false, AutoBuffer:Bool = false):FlxTypedEmitter<T>
	{
		maxSize = Quantity;
		var totalFrames:Int = 1;
		
		if (Multiple)
		{ 
			var sprite = new FlxSprite();
			sprite.loadGraphic(Graphics, true);
			totalFrames = sprite.frames;
			sprite.destroy();
		}
		
		var randomFrame:Int;
		var i:Int = 0;
		
		while (i < Quantity)
		{
			var particle:T = Type.createInstance(particleClass, []);
			
			if (Multiple)
			{
				randomFrame = FlxRandom.int(0, totalFrames - 1);
				
				if (bakedRotationAngles > 0)
				{
					#if FLX_RENDER_BLIT
					particle.loadRotatedGraphic(Graphics, bakedRotationAngles, randomFrame, false, AutoBuffer);
					#else
					particle.loadGraphic(Graphics, true);
					#end
				}
				else
				{
					particle.loadGraphic(Graphics, true);
				}
				particle.animation.frameIndex = randomFrame;
			}
			else
			{
				if (bakedRotationAngles > 0)
				{
					#if FLX_RENDER_BLIT
					particle.loadRotatedGraphic(Graphics, bakedRotationAngles, -1, false, AutoBuffer);
					#else
					particle.loadGraphic(Graphics);
					#end
				}
				else
				{
					particle.loadGraphic(Graphics);
				}
			}
			
			add(particle);
			i++;
		}
		
		return this;
	}
	
	/**
	 * Similar to FlxSprite's makeGraphic, this function allows you to quickly make single-color particles.
	 * 
	 * @param	Width           The width of the generated particles. Default is 2 pixels.
	 * @param	Height          The height of the generated particles. Default is 2 pixels.
	 * @param	Color           The color of the generated particles. Default is white.
	 * @param	Quantity        How many particles to generate. Default is 50.
	 * @return  This FlxEmitter instance (nice for chaining stuff together).
	 */
	public function makeParticles(Width:Int = 2, Height:Int = 2, Color:FlxColor = FlxColor.WHITE, Quantity:Int = 50):FlxTypedEmitter<T>
	{
		var i:Int = 0;
		
		while (i < Quantity)
		{
			var particle:T = Type.createInstance(particleClass, []);
			particle.makeGraphic(Width, Height, Color);
			add(particle);
			
			i++;
		}
		
		return this;
	}
	
	/**
	 * Called automatically by the game loop, decides when to launch particles and when to "die".
	 */
	override public function update():Void
	{
		if (emitting)
		{
			if (_explode)
			{
				emitting = false;
				_waitForKill = true;
				
				var i:Int = 0;
				var l:Int = _quantity;
				
				if ((l <= 0) || (l > length))
				{
					l = length;
				}
				
				while (i < l)
				{
					emitParticle();
					i++;
				}
				
				_quantity = 0;
			}
			else
			{
				// Spawn a particle per frame
				if (frequency <= 0)
				{
					emitParticle();
					
					if ((_quantity > 0) && (++_counter >= _quantity))
					{
						emitting = false;
						_waitForKill = true;
						_quantity = 0;
					}
				}
				else
				{
					_timer += FlxG.elapsed;
					
					while (_timer > frequency)
					{
						_timer -= frequency;
						emitParticle();
						
						if ((_quantity > 0) && (++_counter >= _quantity))
						{
							emitting = false;
							_waitForKill = true;
							_quantity = 0;
						}
					}
				}
			}
		}
		else if (_waitForKill)
		{
			_timer += FlxG.elapsed;
			
			if ((lifespan.max > 0) && (_timer > lifespan.max))
			{
				kill();
				return;
			}
		}
		
		super.update();
	}
	
	/**
	 * Call this function to turn off all the particles and the emitter.
	 */
	override public function kill():Void
	{
		emitting = false;
		_waitForKill = false;
		
		super.kill();
	}
	
	/**
	 * Call this function to start emitting particles.
	 * 
	 * @param	Explode			Whether the particles should all burst out at once.
	 * @param	Frequency		Ignored if Explode is set to true. Frequency is how often to emit a particle. 0 = never emit, 0.1 = 1 particle every 0.1 seconds, 5 = 1 particle every 5 seconds.
	 * @param	Quantity		Ignored if Explode is set to true. How many particles to launch. 0 = "all of the particles".
	 * @return	This FlxEmitter instance (nice for chaining stuff together).
	 */
	public function start(Explode:Bool = true, Frequency:Float = 0.1, Quantity:Int = 0):FlxTypedEmitter<T>
	{
		revive();
		visible = true;
		emitting = true;
		
		_explode = Explode;
		frequency = Frequency;
		_quantity += Quantity;
		
		_counter = 0;
		_timer = 0;
		
		_waitForKill = false;
		
		return this;
	}
	
	/**
	 * This function can be used both internally and externally to emit the next particle.
	 */
	public function emitParticle():Void
	{
		var particle:T = cast recycle(cast particleClass);
<<<<<<< HEAD
		
		particle.reset(FlxRandom.float(x, x + width), FlxRandom.float(y, y + height));
=======
>>>>>>> 3d86743d
		
		particle.reset(0, 0); // Position is set later, after size has been calculated
		
		particle.blend = blend;
		particle.immovable = immovable;
		particle.solid = solid;
		particle.allowCollisions = allowCollisions;
		particle.autoUpdateHitbox = autoUpdateHitbox;
		
		// Particle velocity/launch angle settings
		
		particle.velocityRange.active = !particle.velocityRange.start.equals(particle.velocityRange.end);
		
		if (launchMode == FlxEmitterMode.CIRCLE)
		{
			var particleAngle:Float = FlxRandom.float(launchAngle.min, launchAngle.max);
			// Calculate launch velocity
			_point = FlxVelocity.velocityFromAngle(particleAngle, FlxRandom.float(speed.start.min, speed.start.max));
			particle.velocity.x = _point.x;
			particle.velocity.y = _point.y;
			particle.velocityRange.start.set(_point.x, _point.y);
			// Calculate final velocity
			_point = FlxVelocity.velocityFromAngle(particleAngle, FlxRandom.float(speed.end.min, speed.end.max));
			particle.velocityRange.end.set(_point.x, _point.y);
		}
		else
		{
			particle.velocityRange.start.x = FlxRandom.float(velocity.start.min.x, velocity.start.max.x);
			particle.velocityRange.start.y = FlxRandom.float(velocity.start.min.y, velocity.start.max.y);
			particle.velocityRange.end.x = FlxRandom.float(velocity.end.min.x, velocity.end.max.x);
			particle.velocityRange.end.y = FlxRandom.float(velocity.end.min.y, velocity.end.max.y);
			particle.velocity.x = particle.velocityRange.start.x;
			particle.velocity.y = particle.velocityRange.start.y;
		}
		
		// Particle angular velocity settings

		particle.angularVelocityRange.active = angularVelocity.start != angularVelocity.end;
		
		if (!ignoreAngularVelocity)
		{
			particle.angularVelocityRange.start = FlxRandom.float(angularVelocity.start.min, angularVelocity.start.max);
			particle.angularVelocityRange.end = FlxRandom.float(angularVelocity.end.min, angularVelocity.end.max);
			particle.angularVelocity = particle.angularVelocityRange.start;
		}
		else
		{
			particle.angularVelocity = (FlxRandom.float(angle.end.min, angle.end.max) - FlxRandom.float(angle.start.min, angle.start.max)) / FlxRandom.float(lifespan.min, lifespan.max);
			particle.angularVelocityRange.active = false;
		}
		
		// Particle angle settings
		
		particle.angle = FlxRandom.float(angle.start.min, angle.start.max);
		
		// Particle lifespan settings
		
		particle.lifespan = FlxRandom.float(lifespan.min, lifespan.max);
		
		// Particle scale settings
		
		particle.scaleRange.start.x = FlxRandom.float(scale.start.min.x, scale.start.max.x);
		particle.scaleRange.start.y = keepScaleRatio ? particle.scaleRange.start.x : FlxRandom.float(scale.start.min.y, scale.start.max.y);
		particle.scaleRange.end.x = FlxRandom.float(scale.end.min.x, scale.end.max.x);
		particle.scaleRange.end.y = keepScaleRatio ? particle.scaleRange.end.x : FlxRandom.float(scale.end.min.y, scale.end.max.y);
		particle.scaleRange.active = !particle.scaleRange.start.equals(particle.scaleRange.end);
		particle.scale.x = particle.scaleRange.start.x;
		particle.scale.y = particle.scaleRange.start.y;
		if (particle.autoUpdateHitbox) particle.updateHitbox();
		
		// Particle alpha settings
		
		particle.alphaRange.start = FlxRandom.float(alpha.start.min, alpha.start.max);
		particle.alphaRange.end = FlxRandom.float(alpha.end.min, alpha.end.max);
		particle.alphaRange.active = particle.alphaRange.start != particle.alphaRange.end;
		particle.alpha = particle.alphaRange.start;
		
		// Particle color settings
		
		particle.colorRange.start = FlxRandom.color(color.start.min, color.start.max);
		particle.colorRange.end = FlxRandom.color(color.end.min, color.end.max);
		particle.colorRange.active = particle.colorRange.start != particle.colorRange.end;
		particle.color = particle.colorRange.start;
		
		// Particle drag settings
		
		particle.dragRange.start.x = FlxRandom.float(drag.start.min.x, drag.start.max.x);
		particle.dragRange.start.y = FlxRandom.float(drag.start.min.y, drag.start.max.y);
		particle.dragRange.end.x = FlxRandom.float(drag.end.min.x, drag.end.max.x);
		particle.dragRange.end.y = FlxRandom.float(drag.end.min.y, drag.end.max.y);
		particle.dragRange.active = !particle.dragRange.start.equals(particle.dragRange.end);
		particle.drag.x = particle.dragRange.start.x;
		particle.drag.y = particle.dragRange.start.y;
		
		// Particle acceleration settings
		
		particle.accelerationRange.start.x = FlxRandom.float(acceleration.start.min.x, acceleration.start.max.x);
		particle.accelerationRange.start.y = FlxRandom.float(acceleration.start.min.y, acceleration.start.max.y);
		particle.accelerationRange.end.x = FlxRandom.float(acceleration.end.min.x, acceleration.end.max.x);
		particle.accelerationRange.end.y = FlxRandom.float(acceleration.end.min.y, acceleration.end.max.y);
		particle.accelerationRange.active = !particle.accelerationRange.start.equals(particle.accelerationRange.end);
		particle.acceleration.x = particle.accelerationRange.start.x;
		particle.acceleration.y = particle.accelerationRange.start.y;
		
		// Particle elasticity settings
		
		particle.elasticityRange.start = FlxRandom.float(elasticity.start.min, elasticity.start.max);
		particle.elasticityRange.end = FlxRandom.float(elasticity.end.min, elasticity.end.max);
		particle.elasticityRange.active = particle.elasticityRange.start != particle.elasticityRange.end;
		particle.elasticity = particle.elasticityRange.start;
		
		// Set posititon
		particle.x = FlxRandom.float(x, x + width) - particle.width / 2;
		particle.y = FlxRandom.float(y, y + height) - particle.height / 2;
		
		// Restart animation
		if (particle.animation.curAnim != null)
		{
			particle.animation.curAnim.restart();
		}
		
		particle.onEmit();
	}
	
	/**
	 * Change the emitter's midpoint to match the midpoint of a FlxObject.
	 * 
	 * @param	Object		The FlxObject that you want to sync up with.
	 */
	public function focusOn(Object:FlxObject):Void
	{
		Object.getMidpoint(_point);
		
		x = _point.x - (Std.int(width) >> 1);
		y = _point.y - (Std.int(height) >> 1);
	}
	
	private inline function get_solid():Bool
	{
		return (allowCollisions & FlxObject.ANY) > FlxObject.NONE;
	}
	
	private function set_solid(Solid:Bool):Bool
	{
		if (Solid)
		{
			allowCollisions = FlxObject.ANY;
		}
		else
		{
			allowCollisions = FlxObject.NONE;
		}
		return Solid;
	}
}

enum FlxEmitterMode
{
	SQUARE;
	CIRCLE;
}<|MERGE_RESOLUTION|>--- conflicted
+++ resolved
@@ -440,11 +440,6 @@
 	public function emitParticle():Void
 	{
 		var particle:T = cast recycle(cast particleClass);
-<<<<<<< HEAD
-		
-		particle.reset(FlxRandom.float(x, x + width), FlxRandom.float(y, y + height));
-=======
->>>>>>> 3d86743d
 		
 		particle.reset(0, 0); // Position is set later, after size has been calculated
 		
