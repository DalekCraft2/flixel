--- conflicted
+++ resolved
@@ -8,7 +8,6 @@
 import openfl.display.OpenGLView;
 import openfl.gl.*;
 import openfl.utils.Float32Array;
-import flixel.effects.postprocess.Shader in PShader;
 
 private class Uniform
 {
@@ -65,31 +64,18 @@
 		GL.bufferData(GL.ARRAY_BUFFER, new Float32Array(#if !openfl_next cast #end vertices), GL.STATIC_DRAW);
 		GL.bindBuffer(GL.ARRAY_BUFFER, null);
 
-<<<<<<< HEAD
-		pshader = new PShader([
-=======
 		postProcessShader = new Shader([
->>>>>>> 00d2b1d6
 			{ src: vertexShader, fragment: false },
 			{ src: Assets.getText(fragmentShader), fragment: true }
 		]);
 
 		// default shader variables
-<<<<<<< HEAD
-		imageUniform = pshader.uniform("uImage0");
-		timeUniform = pshader.uniform("uTime");
-		resolutionUniform = pshader.uniform("uResolution");
-
-		vertexSlot = pshader.attribute("aVertex");
-		texCoordSlot = pshader.attribute("aTexCoord");
-=======
 		imageUniform = postProcessShader.uniform("uImage0");
 		timeUniform = postProcessShader.uniform("uTime");
 		resolutionUniform = postProcessShader.uniform("uResolution");
 
 		vertexSlot = postProcessShader.attribute("aVertex");
 		texCoordSlot = postProcessShader.attribute("aTexCoord");
->>>>>>> 00d2b1d6
 	}
 
 	/**
@@ -106,11 +92,7 @@
 		}
 		else
 		{
-<<<<<<< HEAD
-			var id:Int = pshader.uniform(uniform);
-=======
 			var id:Int = postProcessShader.uniform(uniform);
->>>>>>> 00d2b1d6
 			if (id != -1)
 			{
 				uniforms.set(uniform, new Uniform(id, value));
@@ -204,11 +186,7 @@
 		GL.bindFramebuffer(GL.FRAMEBUFFER, renderTo);
 		GL.viewport(0, 0, screenWidth, screenHeight);
 		
-<<<<<<< HEAD
-		pshader.bind();
-=======
 		postProcessShader.bind();
->>>>>>> 00d2b1d6
 
 		GL.enableVertexAttribArray(vertexSlot);
 		GL.enableVertexAttribArray(texCoordSlot);
@@ -255,11 +233,7 @@
 	private var renderbuffer:GLRenderbuffer;
 	private var texture:GLTexture;
 
-<<<<<<< HEAD
-	private var pshader:PShader;
-=======
 	private var postProcessShader:Shader;
->>>>>>> 00d2b1d6
 	private var buffer:GLBuffer;
 	private var renderTo:GLFramebuffer;
 	private var defaultFramebuffer:GLFramebuffer = null;
