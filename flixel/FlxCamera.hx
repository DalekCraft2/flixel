package flixel;

import flash.display.Bitmap;
import flash.display.BitmapData;
import flash.display.Graphics;
import flash.display.Sprite;
import flash.geom.ColorTransform;
import flash.geom.Point;
import flash.geom.Rectangle;
import flixel.system.layer.DrawStackItem;
import flixel.system.layer.TileSheetExt;
import flixel.util.FlxColor;
import flixel.util.FlxDestroyUtil;
import flixel.util.FlxMath;
import flixel.util.FlxPoint;
import flixel.util.FlxPool.FlxPool;
import flixel.util.FlxRandom;
import flixel.util.FlxRect;
import flixel.util.loaders.CachedGraphics;
import openfl.display.Tilesheet;

/**
 * The camera class is used to display the game's visuals.
 * By default one camera is created automatically, that is the same size as window.
 * You can add more cameras or even replace the main camera using utilities in FlxG.cameras.
 */
@:allow(flixel.FlxGame)
class FlxCamera extends FlxBasic
{
	/**
	 * While you can alter the zoom of each camera after the fact,
	 * this variable determines what value the camera will start at when created.
	 */
	public static var defaultZoom:Float;
	/**
	 * Which cameras a FlxBasic uses to be drawn on when nothing else has been specified. 
	 * By default, this is just a reference to FlxG.cameras.list / all cameras, but it can be very useful to change.
	 */
	public static var defaultCameras:Array<FlxCamera>;
	
	/**
	 * The X position of this camera's display.  Zoom does NOT affect this number.
	 * Measured in pixels from the left side of the flash window.
	 */
	public var x:Float;
	/**
	 * The Y position of this camera's display.  Zoom does NOT affect this number.
	 * Measured in pixels from the top of the flash window.
	 */
	public var y:Float;
	/**
	 * Tells the camera to use this following style.
	 */
	public var style:CameraFollowMode;
	/**
	 * Tells the camera to follow this FlxObject object around.
	 */
	public var target:FlxObject;
	/**
	 * Used to smoothly track the camera as it follows.
	 */
	public var followLerp:Float = 0;
	/**
<<<<<<< HEAD
	 * You can assign a "dead zone" to the camera in order to better control its movement.
	 * The camera will always keep the focus object inside the dead zone, unless it is bumping up against 
	 * the bounds rectangle's edges. The deadzone's coordinates are measured from the camera's upper left corner in game pixels.
	 * For rapid prototyping, you can use the preset deadzones (e.g. STYLE_PLATFORMER) with follow().
=======
	 * You can assign a "dead zone" to the camera in order to better control its movement. The camera will always keep the focus object inside the dead zone, unless it is bumping up against 
	 * the bounds rectangle's edges. The deadzone's coordinates are measured from the camera's upper left corner in game pixels. For rapid prototyping, you can use the preset deadzones (e.g. CameraFollowMode.PLATFORMER) with follow().
>>>>>>> c02189dc
	 */
	public var deadzone:FlxRect;
	/**
	 * The edges of the camera's range, i.e. where to stop scrolling.
	 * Measured in game pixels and world coordinates.
	 */
	public var bounds:FlxRect;
	/**
	 * Stores the basic parallax scrolling values.
	 */
	public var scroll:FlxPoint;
	
	#if FLX_RENDER_BLIT
	/**
	 * The actual bitmap data of the camera display itself.
	 */
	public var buffer:BitmapData;
	/**
	 * Whether checkResize checks if the camera dimensions have changed to update the buffer dimensions.
	 */
	public var regen:Bool = false;
	#end
	
	/**
	 * The natural background color of the camera, in AARRGGBB format. Defaults to FlxG.cameras.bgColor.
	 * NOTE: can be transparent for crazy FX (only works on flash)!
	 */
	public var bgColor:Int;
	
	#if FLX_RENDER_BLIT
	/**
	 * Sometimes it's easier to just work with a FlxSprite than it is to work directly with the BitmapData buffer.  
	 * This sprite reference will allow you to do exactly that.
	 */
	public var screen:FlxSprite;
	#end
	
	/**
	 * Whether to use alpha blending for camera's background fill or not. 
	 * Useful for flash target (and works only on this target). Default value is false.
	 */
	public var useBgAlphaBlending:Bool = false;
	
	/**
	 * Used to render buffer to screen space. NOTE: We don't recommend modifying this directly unless you are fairly experienced. 
	 * Uses include 3D projection, advanced display list modification, and more.
	 */
	public var flashSprite:Sprite;

	/**
	 * Whether the positions of the objects rendered on this camera are rounded.
	 * Default is true. If set on individual objects, they ignore the global camera setting.
	 * WARNING: setting this to false on blitting targets is very expensive.
	 */
	public var pixelPerfectRender:Bool = true;
	
	/**
	 * How wide the camera display is, in game pixels.
	 */
	public var width(default, set):Int;
	/**
	 * How tall the camera display is, in game pixels.
	 */
	public var height(default, set):Int;
	/**
	 * The zoom level of this camera. 1 = 1:1, 2 = 2x zoom, etc.
	 * Indicates how far the camera is zoomed in.
	 */
	public var zoom(default, set):Float;
	/**
	 * The alpha value of this camera display (a Number between 0.0 and 1.0).
	 */
	public var alpha(default, set):Float = 1;
	/**
	 * The angle of the camera display (in degrees). Currently yields weird display results,
	 * since cameras aren't nested in an extra display object yet.
	 */
	public var angle(default, set):Float = 0;
	/**
	 * The color tint of the camera display.
	 * (Internal, help with color transforming the flash bitmap.)
	 */
	public var color(default, set):Int = FlxColor.WHITE;
	/**
	 * Whether the camera display is smooth and filtered, or chunky and pixelated.
	 * Default behavior is chunky-style.
	 */
	public var antialiasing(default, set):Bool = false;
	/**
	 * Used to force the camera to look ahead of the target.
	 */
	public var followLead(default, null):FlxPoint;
	
	/**
	 * Internal, used to render buffer to screen space.
	 */
	private var _flashRect:Rectangle;
	/**
	 * Internal, used to render buffer to screen space.
	 */
	private var _flashPoint:Point;
	/**
	 * Internal, used to render buffer to screen space.
	 */
	@:allow(flixel.system.frontEnds.CameraFrontEnd)
	private var _flashOffset:FlxPoint;
	/**
	 * Internal, used to control the "flash" special effect.
	 */
	private var _fxFlashColor:Int = FlxColor.TRANSPARENT;
	/**
	 * Internal, used to control the "flash" special effect.
	 */
	private var _fxFlashDuration:Float = 0;
	/**
	 * Internal, used to control the "flash" special effect.
	 */
	private var _fxFlashComplete:Void->Void = null;
	/**
	 * Internal, used to control the "flash" special effect.
	 */
	private var _fxFlashAlpha:Float = 0;
	/**
	 * Internal, used to control the "fade" special effect.
	 */
	private var _fxFadeColor:Int = FlxColor.TRANSPARENT;
	/**
	 * Used to calculate the following target current velocity.
	 */
	private var _lastTargetPosition:FlxPoint;
	/**
	 * Helper to calculate follow target current scroll.
	 */
	private var _scrollTarget:FlxPoint;
	/**
	 * Internal, used to control the "fade" special effect.
	 */
	private var _fxFadeDuration:Float = 0;
	/**
     * Internal, used to control the "fade" special effect.
     */
    private var _fxFadeIn:Bool = false;
	/**
	 * Internal, used to control the "fade" special effect.
	 */
	private var _fxFadeComplete:Void->Void = null;
	/**
	 * Internal, used to control the "fade" special effect.
	 */
	private var _fxFadeAlpha:Float = 0;
	/**
	 * Internal, used to control the "shake" special effect.
	 */
	private var _fxShakeIntensity:Float = 0;
	/**
	 * Internal, used to control the "shake" special effect.
	 */
	private var _fxShakeDuration:Float = 0;
	/**
	 * Internal, used to control the "shake" special effect.
	 */
	private var _fxShakeComplete:Void->Void = null;
	/**
	 * Internal, used to control the "shake" special effect.
	 */
	private var _fxShakeOffset:FlxPoint;
	/**
	 * Internal, used to control the "shake" special effect.
	 */
	private var _fxShakeDirection:CameraShakeMode = CameraShakeMode.BOTH_AXES;
	/**
	 * Internal, to help avoid costly allocations.
	 */
	private var _point:FlxPoint;
	
	#if FLX_RENDER_BLIT
	/**
	 * Internal helper variable for doing better wipes/fills between renders.
	 */
	private var _fill:BitmapData;
	/**
	 * Internal, used to render buffer to screen space.
	 */
	private var _flashBitmap:Bitmap;
	#end
	
#if FLX_RENDER_TILE
	/**
	 * Sprite for drawing (instead of _flashBitmap for blitting)
	 */
	public var canvas:Sprite;
	
	#if !FLX_NO_DEBUG
	/**
	 * Sprite for visual effects (flash and fade) and drawDebug information 
	 * (bounding boxes are drawn on it) for non-flash targets
	 */
	public var debugLayer:Sprite;
	#end
	
	/**
	 * Currently used draw stack item
	 */
	private var _currentStackItem:DrawStackItem;
	/**
	 * Pointer to head of stack with draw items
	 */
	private var _headOfDrawStack:DrawStackItem;
	/**
	 * Draw stack items that can be reused
	 */
	private static var _storageHead:DrawStackItem;
	
	@:noCompletion
	public function getDrawStackItem(ObjGraphics:CachedGraphics, ObjColored:Bool, ObjBlending:Int, ObjAntialiasing:Bool = false):DrawStackItem
	{
		var itemToReturn:DrawStackItem = null;
		if (_currentStackItem.initialized == false)
		{
			_headOfDrawStack = _currentStackItem;
			_currentStackItem.graphics = ObjGraphics;
			_currentStackItem.antialiasing = ObjAntialiasing;
			_currentStackItem.colored = ObjColored;
			_currentStackItem.blending = ObjBlending;
			itemToReturn = _currentStackItem;
		}
		else if (_currentStackItem.graphics == ObjGraphics 
			&& _currentStackItem.colored == ObjColored 
			&& _currentStackItem.blending == ObjBlending 
			&& _currentStackItem.antialiasing == ObjAntialiasing)
		{
			itemToReturn = _currentStackItem;
		}
		
		if (itemToReturn == null)
		{
			var newItem:DrawStackItem = null;
			if (_storageHead != null)
			{
				newItem = _storageHead;
				var newHead:DrawStackItem = FlxCamera._storageHead.next;
				newItem.next = null;
				FlxCamera._storageHead = newHead;
			}
			else
			{
				newItem = new DrawStackItem();
			}
			
			newItem.graphics = ObjGraphics;
			newItem.antialiasing = ObjAntialiasing;
			newItem.colored = ObjColored;
			newItem.blending = ObjBlending;
			_currentStackItem.next = newItem;
			_currentStackItem = newItem;
			itemToReturn = _currentStackItem;
		}
		
		itemToReturn.initialized = true;
		return itemToReturn;
	}
	
	@:allow(flixel.system.frontEnds.CameraFrontEnd)
	private function clearDrawStack():Void
	{	
		var currItem:DrawStackItem = _headOfDrawStack.next;
		while (currItem != null)
		{
			currItem.reset();
			var newStorageHead:DrawStackItem = currItem;
			currItem = currItem.next;
			if (_storageHead == null)
			{
				FlxCamera._storageHead = newStorageHead;
				newStorageHead.next = null;
			}
			else
			{
				newStorageHead.next = FlxCamera._storageHead;
				FlxCamera._storageHead = newStorageHead;
			}
		}
		
		_headOfDrawStack.reset();
		_headOfDrawStack.next = null;
		_currentStackItem = _headOfDrawStack;
	}
	
	@:allow(flixel.system.frontEnds.CameraFrontEnd)
	private function render():Void
	{
		var currItem:DrawStackItem = _headOfDrawStack;
		while (currItem != null)
		{
			var data:Array<Float> = currItem.drawData;
			var dataLen:Int = data.length;
			var position:Int = currItem.position;
			if (position > 0)
			{
				var tempFlags:Int = Tilesheet.TILE_TRANS_2x2;
				tempFlags |= Tilesheet.TILE_ALPHA;
				if (currItem.colored)
				{
					tempFlags |= Tilesheet.TILE_RGB;
				}
				tempFlags |= currItem.blending;
				currItem.graphics.tilesheet.tileSheet.drawTiles(canvas.graphics, data, (antialiasing || currItem.antialiasing), tempFlags, position);
				TileSheetExt._DRAWCALLS++;
			}
			currItem = currItem.next;
		}
	}
#end
	
	/**
	 * Instantiates a new camera at the specified location, with the specified size and zoom level.
	 * 
	 * @param 	X			X location of the camera's display in pixels. Uses native, 1:1 resolution, ignores zoom.
	 * @param 	Y			Y location of the camera's display in pixels. Uses native, 1:1 resolution, ignores zoom.
	 * @param 	Width		The width of the camera display in pixels.
	 * @param 	Height		The height of the camera display in pixels.
	 * @param 	Zoom		The initial zoom level of the camera.  A zoom level of 2 will make all pixels display at 2x resolution.
	 */
	public function new(X:Int = 0, Y:Int = 0, Width:Int = 0, Height:Int = 0, Zoom:Float = 0)
	{
		super();
		
		_scrollTarget = FlxPoint.get();
		
		x = X;
		y = Y;
		// Use the game dimensions if width / height are <= 0
		width = (Width <= 0) ? FlxG.width : Width;
		height = (Height <= 0) ? FlxG.height : Height;
		
		scroll = FlxPoint.get();
		followLead = FlxPoint.get();
		_point = FlxPoint.get();
		_flashOffset = FlxPoint.get();
		
		#if FLX_RENDER_BLIT
		screen = new FlxSprite();
		buffer = new BitmapData(width, height, true, 0);
		screen.pixels = buffer;
		screen.origin.set();
		#end
		
		#if FLX_RENDER_BLIT
		_flashBitmap = new Bitmap(buffer);
		_flashBitmap.x = -width * 0.5;
		_flashBitmap.y = -height * 0.5;
		#else
		canvas = new Sprite();
		canvas.x = -width * 0.5;
		canvas.y = -height * 0.5;
		#end
		
		#if FLX_RENDER_BLIT
		color = 0xffffff;
		#end
		
		flashSprite = new Sprite();
		zoom = Zoom; //sets the scale of flash sprite, which in turn loads flashoffset values
		
		_flashOffset.set((width * 0.5 * zoom), (height * 0.5 * zoom));
		
		flashSprite.x = x + _flashOffset.x;
		flashSprite.y = y + _flashOffset.y;
		
		#if FLX_RENDER_BLIT
		flashSprite.addChild(_flashBitmap);
		#else
		flashSprite.addChild(canvas);
		#end
		_flashRect = new Rectangle(0, 0, width, height);
		_flashPoint = new Point();
		
		_fxShakeOffset = FlxPoint.get();
		
		#if FLX_RENDER_BLIT
		_fill = new BitmapData(width, height, true, FlxColor.TRANSPARENT);
		#else
		
		canvas.scrollRect = new Rectangle(0, 0, width, height);
		
		#if !FLX_NO_DEBUG
		debugLayer = new Sprite();
		debugLayer.x = -width * 0.5;
		debugLayer.y = -height * 0.5;
		debugLayer.scaleX = 1;
		flashSprite.addChild(debugLayer);
		#end
		
		_currentStackItem = new DrawStackItem();
		_headOfDrawStack = _currentStackItem;
		#end
		
		bgColor = FlxG.cameras.bgColor;
	}
	
	/**
	 * Clean up memory.
	 */
	override public function destroy():Void
	{
	#if FLX_RENDER_BLIT
		screen = FlxDestroyUtil.destroy(screen);
		buffer = null;
		_flashBitmap = null;
		_fill = FlxDestroyUtil.dispose(_fill);
	#else
		#if !FLX_NO_DEBUG
		flashSprite.removeChild(debugLayer);
		debugLayer = null;
		#end
		
		flashSprite.removeChild(canvas);
		var canvasNumChildren:Int = canvas.numChildren;
		for (i in 0...(canvasNumChildren))
		{
			canvas.removeChildAt(0);
		}
		canvas = null;
		
		clearDrawStack();
		
		_headOfDrawStack.dispose();
		_headOfDrawStack = null;
		_currentStackItem = null;
	#end
		
		scroll = FlxDestroyUtil.put(scroll);
		deadzone = FlxDestroyUtil.put(deadzone);
		bounds = FlxDestroyUtil.put(bounds);
		
		target = null;
		flashSprite = null;
		_flashRect = null;
		_flashPoint = null;
		_fxFlashComplete = null;
		_fxFadeComplete = null;
		_fxShakeComplete = null;
		_fxShakeOffset = null;
		
		super.destroy();
	}
	
	/**
	 * Updates the camera scroll as well as special effects like screen-shake or fades.
	 */
	override public function update():Void
	{
		// follow the target, if there is one
		if (target != null)
		{
			updateFollow();
		}
		
		//Make sure we didn't go outside the camera's bounds
		if (bounds != null)
		{
			scroll.x = FlxMath.bound(scroll.x, bounds.left, (bounds.right - width));
			scroll.y = FlxMath.bound(scroll.y, bounds.top, (bounds.bottom - height));
		}
		
		updateFlash();
		updateFade();
		updateShake();
	}
	
	private function updateFollow():Void
	{
		//Either follow the object closely, 
		//or doublecheck our deadzone and update accordingly.
		if (deadzone == null)
		{
			focusOn(target.getMidpoint(_point));
		}
		else
		{
			var edge:Float;
			var targetX:Float = target.x;
			var targetY:Float = target.y;
			
			if (style == CameraFollowMode.SCREEN_BY_SCREEN) 
			{
				if (targetX > (scroll.x + width))
				{
					_scrollTarget.x += width;
				}
				else if (targetX < scroll.x)
				{
					_scrollTarget.x -= width;
				}

				if (targetY > (scroll.y + height))
				{
					_scrollTarget.y += height;
				}
				else if (targetY < scroll.y)
				{
					_scrollTarget.y -= height;
				}
			}
			else
			{
				edge = targetX - deadzone.x;
				if (_scrollTarget.x > edge)
				{
					_scrollTarget.x = edge;
				} 
				edge = targetX + target.width - deadzone.x - deadzone.width;
				if (_scrollTarget.x < edge)
				{
					_scrollTarget.x = edge;
				}
				
				edge = targetY - deadzone.y;
				if (_scrollTarget.y > edge)
				{
					_scrollTarget.y = edge;
				}
				edge = targetY + target.height - deadzone.y - deadzone.height;
				if (_scrollTarget.y < edge)
				{
					_scrollTarget.y = edge;
				}
			}
			
			if (Std.is(target, FlxSprite))
			{
				if (_lastTargetPosition == null)  
				{
					_lastTargetPosition = FlxPoint.get(target.x, target.y); // Creates this point.
				} 
				_scrollTarget.x += (target.x - _lastTargetPosition.x ) * followLead.x;
				_scrollTarget.y += (target.y - _lastTargetPosition.y ) * followLead.y;
				
				_lastTargetPosition.x = target.x;
				_lastTargetPosition.y = target.y;
			}
			
			if (followLerp == 0) 
			{
				scroll.copyFrom(_scrollTarget); // Prevents Camera Jittering with no lerp.
			} 
			else 
			{
				scroll.x += (_scrollTarget.x - scroll.x) * FlxG.elapsed / (FlxG.elapsed + followLerp * FlxG.elapsed);
				scroll.y += (_scrollTarget.y - scroll.y) * FlxG.elapsed / (FlxG.elapsed + followLerp * FlxG.elapsed);
			}	
		}
	}
	
	private function updateFlash():Void
	{
		//Update the "flash" special effect
		if (_fxFlashAlpha > 0.0)
		{
			_fxFlashAlpha -= FlxG.elapsed / _fxFlashDuration;
			if ((_fxFlashAlpha <= 0) && (_fxFlashComplete != null))
			{
				_fxFlashComplete();
			}
		}
	}
	
	private function updateFade():Void
	{
		if ((_fxFadeAlpha > 0.0) && (_fxFadeAlpha < 1.0))
		{
			if (_fxFadeIn)
			{
				_fxFadeAlpha -= FlxG.elapsed /_fxFadeDuration;
				if (_fxFadeAlpha <= 0.0)
				{
					_fxFadeAlpha = 0.0;
					if (_fxFadeComplete != null)
					{
						_fxFadeComplete();
					}
				}
			}
			else
			{
				_fxFadeAlpha += FlxG.elapsed / _fxFadeDuration;
				if (_fxFadeAlpha >= 1.0)
				{
					_fxFadeAlpha = 1.0;
					if (_fxFadeComplete != null)
					{
						_fxFadeComplete();
					}
				}
			}
		}
	}
	
	private function updateShake():Void
	{
		if (_fxShakeDuration > 0)
		{
			_fxShakeDuration -= FlxG.elapsed;
			if (_fxShakeDuration <= 0)
			{
				_fxShakeOffset.set();
				if (_fxShakeComplete != null)
				{
					
					_fxShakeComplete();
				}
			}
			else
			{
				if ((_fxShakeDirection == CameraShakeMode.BOTH_AXES) || (_fxShakeDirection == CameraShakeMode.HORIZONTAL_ONLY))
				{
					_fxShakeOffset.x = (FlxRandom.float() * _fxShakeIntensity * width * 2 - _fxShakeIntensity * width) * zoom;
				}
				if ((_fxShakeDirection == CameraShakeMode.BOTH_AXES) || (_fxShakeDirection == CameraShakeMode.VERTICAL_ONLY))
				{
					_fxShakeOffset.y = (FlxRandom.float() * _fxShakeIntensity * height * 2 - _fxShakeIntensity * height) * zoom;
				}
			}
			
			// Camera shake fix for target follow.
			if (target != null)
			{
				flashSprite.x = x + _flashOffset.x;
				flashSprite.y = y + _flashOffset.y;
			}
		}
	}
	
	/**
	 * Tells this camera object what FlxObject to track.
	 * 
	 * @param	Target		The object you want the camera to track.  Set to null to not follow anything.
	 * @param	Style		Leverage one of the existing "deadzone" presets.  If you use a custom deadzone, ignore this parameter and manually specify the deadzone after calling follow().
	 * @param	Offset		Offset the follow deadzone by a certain amount. Only applicable for CameraFollowMode.PLATFORMER and CameraFollowMode.LOCKON styles.
	 * @param	Lerp		How much lag the camera should have (can help smooth out the camera movement).
	 */
	public function follow(Target:FlxObject, Style:CameraFollowMode = CameraFollowMode.LOCKON, ?Offset:FlxPoint, Lerp:Float = 0):Void
	{
		style = Style;
		target = Target;
		followLerp = Lerp;
		var helper:Float;
		var w:Float = 0;
		var h:Float = 0;
		_lastTargetPosition = null;
		
		switch (Style)
		{
			case PLATFORMER:
				var w:Float = (width / 8) + (Offset != null ? Offset.x : 0);
				var h:Float = (height / 3) + (Offset != null ? Offset.y : 0);
				deadzone = FlxRect.get((width - w) / 2, (height - h) / 2 - h * 0.25, w, h);
				
			case TOPDOWN:
				helper = Math.max(width, height) / 4;
				deadzone = FlxRect.get((width - helper) / 2, (height - helper) / 2, helper, helper);
				
			case TOPDOWN_TIGHT:
				helper = Math.max(width, height) / 8;
				deadzone = FlxRect.get((width - helper) / 2, (height - helper) / 2, helper, helper);
				
			case LOCKON:
				if (target != null) 
				{	
					w = target.width + (Offset != null ? Offset.x : 0);
					h = target.height + (Offset != null ? Offset.y : 0);
				}
				deadzone = FlxRect.get((width - w) / 2, (height - h) / 2 - h * 0.25, w, h);
				
			case SCREEN_BY_SCREEN:
				deadzone = FlxRect.get(0, 0, width, height);
				
			default:
				deadzone = null;
		}
		
		if (Offset != null)
		{
			Offset.putWeak();
		}
	}
	
	/**
	 * Move the camera focus to this location instantly.
	 * 
	 * @param	Point		Where you want the camera to focus.
	 */
	public inline function focusOn(point:FlxPoint):Void
	{
		scroll.set(point.x - width * 0.5, point.y - height * 0.5);
		point.putWeak();
	}
	
	/**
	 * The screen is filled with this color and gradually returns to normal.
	 * 
	 * @param	Color		The color you want to use.
	 * @param	Duration	How long it takes for the flash to fade.
	 * @param	OnComplete	A function you want to run when the flash finishes.
	 * @param	Force		Force the effect to reset.
	 */
	public function flash(Color:Int = FlxColor.WHITE, Duration:Float = 1, ?OnComplete:Void->Void, Force:Bool = false):Void
	{
		if (!Force && (_fxFlashAlpha > 0.0))
		{
			return;
		}
		_fxFlashColor = Color;
		if (Duration <= 0)
		{
			Duration = FlxMath.MIN_VALUE;
		}
		_fxFlashDuration = Duration;
		_fxFlashComplete = OnComplete;
		_fxFlashAlpha = 1.0;
	}
	
	/**
	 * The screen is gradually filled with this color.
	 * 
	 * @param	Color		The color you want to use.
	 * @param	Duration	How long it takes for the fade to finish.
	 * @param   FadeIn      True fades from a color, false fades to it.
	 * @param	OnComplete	A function you want to run when the fade finishes.
	 * @param	Force		Force the effect to reset.
	 */
	public function fade(Color:Int = FlxColor.BLACK, Duration:Float = 1, FadeIn:Bool = false, ?OnComplete:Void->Void, Force:Bool = false):Void
	{
		if (!Force && (_fxFadeAlpha > 0.0))
		{
			return;
		}
		_fxFadeColor = Color;
		if (Duration <= 0)
		{
			Duration = FlxMath.MIN_VALUE;
		}
		
		_fxFadeIn = FadeIn;
		_fxFadeDuration = Duration;
		_fxFadeComplete = OnComplete;
		
		if (_fxFadeIn)
		{
			_fxFadeAlpha = 0.999999;
		}
		else
		{
			_fxFadeAlpha = FlxMath.MIN_VALUE;
		}
	}
	
	/**
	 * A simple screen-shake effect.
	 * 
	 * @param	Intensity	Percentage of screen size representing the maximum distance that the screen can move while shaking.
	 * @param	Duration	The length in seconds that the shaking effect should last.
	 * @param	OnComplete	A function you want to run when the shake effect finishes.
	 * @param	Force		Force the effect to reset (default = true, unlike flash() and fade()!).
	 * @param	Direction	Whether to shake on both axes, just up and down, or just side to side (use class constants CameraShakeMode.BOTH_AXES, CameraShakeMode.VERTICAL_ONLY, or CameraShakeMode.HORIZONTAL_ONLY).
	 */
	public function shake(Intensity:Float = 0.05, Duration:Float = 0.5, ?OnComplete:Void->Void, Force:Bool = true, Direction:CameraShakeMode = CameraShakeMode.BOTH_AXES):Void
	{
		if (!Force && ((_fxShakeOffset.x != 0) || (_fxShakeOffset.y != 0)))
		{
			return;
		}
		_fxShakeIntensity = Intensity;
		_fxShakeDuration = Duration;
		_fxShakeComplete = OnComplete;
		_fxShakeDirection = Direction;
		_fxShakeOffset.set();
	}
	
	/**
	 * Just turns off all the camera effects instantly.
	 */
	public function stopFX():Void
	{
		_fxFlashAlpha = 0.0;
		_fxFadeAlpha = 0.0;
		_fxShakeDuration = 0;
		flashSprite.x = x + _flashOffset.x;
		flashSprite.y = y + _flashOffset.y;
	}
	
	/**
	 * Copy the bounds, focus object, and deadzone info from an existing camera.
	 * 
	 * @param	Camera	The camera you want to copy from.
	 * @return	A reference to this FlxCamera object.
	 */
	public function copyFrom(Camera:FlxCamera):FlxCamera
	{
		if (Camera.bounds == null)
		{
			bounds = null;
		}
		else
		{
			if (bounds == null)
			{
				bounds = FlxRect.get();
			}
			bounds.copyFrom(Camera.bounds);
		}
		target = Camera.target;
		
		if (target != null)
		{
			if (Camera.deadzone == null)
			{
				deadzone = null;
			}
			else
			{
				if (deadzone == null)
				{
					deadzone = FlxRect.get();
				}
				deadzone.copyFrom(Camera.deadzone);
			}
		}
		return this;
	}
	
	/**
	 * Fill the camera with the specified color.
	 * 
	 * @param	Color		The color to fill with in 0xAARRGGBB hex format.
	 * @param	BlendAlpha	Whether to blend the alpha value or just wipe the previous contents.  Default is true.
	 */
	public function fill(Color:Int, BlendAlpha:Bool = true, FxAlpha:Float = 1.0, ?graphics:Graphics):Void
	{
	#if FLX_RENDER_BLIT
		if (BlendAlpha)
		{
			_fill.fillRect(_flashRect, Color);
			buffer.copyPixels(_fill, _flashRect, _flashPoint, null, null, BlendAlpha);
		}
		else
		{
			buffer.fillRect(_flashRect, Color);
		}
	#else
		
		if (FxAlpha == 0)
		{
			return;
		}
		// This is temporal fix for camera's color
		var targetGraphics:Graphics = (graphics == null) ? canvas.graphics : graphics;
		Color = Color & 0x00ffffff;
		// end of fix
		
		targetGraphics.beginFill(Color, FxAlpha);
		targetGraphics.drawRect(0, 0, width, height);
		targetGraphics.endFill();
	#end
	}
	
	/**
	 * Internal helper function, handles the actual drawing of all the special effects.
	 */
	@:allow(flixel.system.frontEnds.CameraFrontEnd)
	private function drawFX():Void
	{
		var alphaComponent:Float;
		
		//Draw the "flash" special effect onto the buffer
		if (_fxFlashAlpha > 0.0)
		{
			alphaComponent = (_fxFlashColor >> 24) & 255;
			
			#if FLX_RENDER_BLIT
			fill((Std.int(((alphaComponent <= 0) ? 0xff : alphaComponent) * _fxFlashAlpha) << 24) + (_fxFlashColor & 0x00ffffff));
			#else
			fill((_fxFlashColor & 0x00ffffff), true, ((alphaComponent <= 0) ? 0xff : alphaComponent) * _fxFlashAlpha / 255, canvas.graphics);
			#end
		}
		
		//Draw the "fade" special effect onto the buffer
		if (_fxFadeAlpha > 0.0)
		{
			alphaComponent = (_fxFadeColor >> 24) & 255;
			
			#if FLX_RENDER_BLIT
			fill((Std.int(((alphaComponent <= 0) ?0xff : alphaComponent) * _fxFadeAlpha) << 24) + (_fxFadeColor & 0x00ffffff));
			#else
			fill((_fxFadeColor & 0x00ffffff), true, ((alphaComponent <= 0) ?0xff : alphaComponent) * _fxFadeAlpha / 255, canvas.graphics);
			#end
		}
		
		if ((_fxShakeOffset.x != 0) || (_fxShakeOffset.y != 0))
		{
			flashSprite.x += _fxShakeOffset.x;
			flashSprite.y += _fxShakeOffset.y;
		}
	}
	
	#if FLX_RENDER_BLIT
	public function checkResize():Void
	{
		if (regen)
		{
			if (width != buffer.width || height != buffer.height)
			{
				FlxG.bitmap.remove(screen.cachedGraphics.key);
				buffer = new BitmapData(width, height, true, 0);
				screen.pixels = buffer;
				screen.origin.set();
				_flashBitmap.bitmapData = buffer;
				_flashRect.width = width;
				_flashRect.height = height;
				_fill.dispose();
				_fill = new BitmapData(width, height, true, FlxColor.TRANSPARENT);
			}
			
			regen = false;
		}
	}
	#end
	
	/**
	 * Shortcut for setting both width and Height.
	 * 
	 * @param	Width	The new sprite width.
	 * @param	Height	The new sprite height.
	 */
	public inline function setSize(Width:Int, Height:Int)
	{
		width = Width;
		height = Height;
	}
	
	/**
	 * Helper function to set the coordinates of this camera.
	 * Handy since it only requires one line of code.
	 * 
	 * @param	X	The new x position
	 * @param	Y	The new y position
	 */
	public inline function setPosition(X:Float = 0, Y:Float = 0):Void
	{
		x = X;
		y = Y;
	}
	
	/**
	 * Specify the boundaries of the level or where the camera is allowed to move.
	 * 
	 * @param	X				The smallest X value of your level (usually 0).
	 * @param	Y				The smallest Y value of your level (usually 0).
	 * @param	Width			The largest X value of your level (usually the level width).
	 * @param	Height			The largest Y value of your level (usually the level height).
	 * @param	UpdateWorld		Whether the global quad-tree's dimensions should be updated to match (default: false).
	 */
	public function setBounds(X:Float = 0, Y:Float = 0, Width:Float = 0, Height:Float = 0, UpdateWorld:Bool = false):Void
	{
		if (bounds == null)
		{
			bounds = FlxRect.get();
		}
		bounds.set(X, Y, Width, Height);
		if (UpdateWorld)
		{
			FlxG.worldBounds.copyFrom(bounds);
		}
		update();
	}
	
	public function setScale(X:Float, Y:Float):Void
	{
		flashSprite.scaleX = X;
		flashSprite.scaleY = Y;
		
		//camera positioning fix from bomski (https://github.com/Beeblerox/HaxeFlixel/issues/66)
		_flashOffset.x = width * 0.5 * X;
		_flashOffset.y = height * 0.5 * Y;	
	}
	
	/**
	 * The scale of the camera object, irrespective of zoom.
	 * Currently yields weird display results, since cameras aren't nested in an extra display object yet.
	 */
	public inline function getScale():FlxPoint
	{
		return _point.set(flashSprite.scaleX, flashSprite.scaleY);
	}
	
	private function set_width(Value:Int):Int
	{
		if (Value > 0)
		{
			width = Value; 
			#if FLX_RENDER_BLIT
			if (_flashBitmap != null)
			{
				regen = (Value != buffer.width);
				_flashOffset.x = width * 0.5 * zoom;
				_flashBitmap.x = -width * 0.5;
			}
			#else
			if (canvas != null)
			{
				var rect:Rectangle = canvas.scrollRect;
				rect.width = Value;
				canvas.scrollRect = rect;
				
				_flashOffset.x = width * 0.5 * zoom;
				canvas.x = -width * 0.5;
				#if !FLX_NO_DEBUG
				debugLayer.x = canvas.x;
				#end
			}
			#end
		}
		return Value;
	}
	
	private function set_height(Value:Int):Int
	{
		if (Value > 0)
		{
			height = Value;
			#if FLX_RENDER_BLIT
			if (_flashBitmap != null)
			{
				regen = (Value != buffer.height);
				_flashOffset.y = height * 0.5 * zoom;
				_flashBitmap.y = -height * 0.5;
			}
			#else
			if (canvas != null)
			{
				var rect:Rectangle = canvas.scrollRect;
				rect.height = Value;
				canvas.scrollRect = rect;
				
				_flashOffset.y = height * 0.5 * zoom;
				canvas.y = -height * 0.5;
				#if !FLX_NO_DEBUG
				debugLayer.y = canvas.y;
				#end
			}
			#end
		}
		return Value;
	}
	
	private function set_zoom(Zoom:Float):Float
	{
		if (Zoom == 0)
		{
			zoom = defaultZoom;
		}
		else
		{
			zoom = Zoom;
		}
		setScale(zoom, zoom);
		return zoom;
	}
	
	private function set_alpha(Alpha:Float):Float
	{
		alpha = FlxMath.bound(Alpha, 0, 1);
		#if FLX_RENDER_BLIT
		_flashBitmap.alpha = Alpha;
		#else
		canvas.alpha = Alpha;
		#end
		return Alpha;
	}
	
	private function set_angle(Angle:Float):Float
	{
		angle = Angle;
		flashSprite.rotation = Angle;
		return Angle;
	}
	
	private function set_color(Color:Int):Int
	{
		color = Color & 0x00ffffff;
		#if FLX_RENDER_BLIT
		if (_flashBitmap != null)
		{
			var colorTransform:ColorTransform = _flashBitmap.transform.colorTransform;
			colorTransform.redMultiplier = (color >> 16) / 255;
			colorTransform.greenMultiplier = (color >> 8 & 0xff) / 255;
			colorTransform.blueMultiplier = (color & 0xff) / 255;
			_flashBitmap.transform.colorTransform = colorTransform;
		}
		#else
		var colorTransform:ColorTransform = canvas.transform.colorTransform;
		colorTransform.redMultiplier = (color >> 16) / 255;
		colorTransform.greenMultiplier = (color >> 8 & 0xff) / 255;
		colorTransform.blueMultiplier = (color & 0xff) / 255;
		canvas.transform.colorTransform = colorTransform;
		#end
		
		return Color;
	}
	
	private function set_antialiasing(Antialiasing:Bool):Bool
	{
		antialiasing = Antialiasing;
		#if FLX_RENDER_BLIT
		_flashBitmap.smoothing = Antialiasing;
		#end
		return Antialiasing;
	}
}

/**
 * FlxCamera shaking modes.
 */
 @:enum
 abstract CameraShakeMode(Int)
 {
	/**
	* Shake camera on both the X and Y axes.
	*/
	var BOTH_AXES         = 0;
	/**
	* Shake camera on the X axis only.
	*/
	var HORIZONTAL_ONLY   = 1;
	/**
	* Shake camera on the Y axis only.
	*/
	var VERTICAL_ONLY     = 2;

}

/**
 * FlxCamera object following modes.
 */
@:enum
abstract CameraFollowMode(Int)
{
	/**
	* Camera has no deadzone, just tracks the focus object directly.
	*/
	var LOCKON           = 0;
	/**
	* Camera's deadzone is narrow but tall.
	*/
	var PLATFORMER       = 1;
	/**
	* Camera's deadzone is a medium-size square around the focus object.
	*/
	var TOPDOWN          = 2;
	/**
	* Camera's deadzone is a small square around the focus object.
	*/
	var TOPDOWN_TIGHT    = 3;
	/**
	* Camera will move screenwise.
	*/
	var SCREEN_BY_SCREEN = 4;
	/**
	* Camera has no deadzone, just tracks the focus object directly and centers it.
	*/
	var NO_DEAD_ZONE     = 5;

}<|MERGE_RESOLUTION|>--- conflicted
+++ resolved
@@ -7,6 +7,7 @@
 import flash.geom.ColorTransform;
 import flash.geom.Point;
 import flash.geom.Rectangle;
+import flixel.FlxCamera.FlxCameraShakeDirection;
 import flixel.system.layer.DrawStackItem;
 import flixel.system.layer.TileSheetExt;
 import flixel.util.FlxColor;
@@ -51,7 +52,7 @@
 	/**
 	 * Tells the camera to use this following style.
 	 */
-	public var style:CameraFollowMode;
+	public var style:FlxCameraFollowStyle;
 	/**
 	 * Tells the camera to follow this FlxObject object around.
 	 */
@@ -61,15 +62,10 @@
 	 */
 	public var followLerp:Float = 0;
 	/**
-<<<<<<< HEAD
 	 * You can assign a "dead zone" to the camera in order to better control its movement.
 	 * The camera will always keep the focus object inside the dead zone, unless it is bumping up against 
 	 * the bounds rectangle's edges. The deadzone's coordinates are measured from the camera's upper left corner in game pixels.
 	 * For rapid prototyping, you can use the preset deadzones (e.g. STYLE_PLATFORMER) with follow().
-=======
-	 * You can assign a "dead zone" to the camera in order to better control its movement. The camera will always keep the focus object inside the dead zone, unless it is bumping up against 
-	 * the bounds rectangle's edges. The deadzone's coordinates are measured from the camera's upper left corner in game pixels. For rapid prototyping, you can use the preset deadzones (e.g. CameraFollowMode.PLATFORMER) with follow().
->>>>>>> c02189dc
 	 */
 	public var deadzone:FlxRect;
 	/**
@@ -231,7 +227,7 @@
 	/**
 	 * Internal, used to control the "shake" special effect.
 	 */
-	private var _fxShakeComplete:Void->Void = null;
+	private var _fxShakeComplete:Void->Void;
 	/**
 	 * Internal, used to control the "shake" special effect.
 	 */
@@ -239,7 +235,7 @@
 	/**
 	 * Internal, used to control the "shake" special effect.
 	 */
-	private var _fxShakeDirection:CameraShakeMode = CameraShakeMode.BOTH_AXES;
+	private var _fxShakeDirection:FlxCameraShakeDirection = BOTH_AXES;
 	/**
 	 * Internal, to help avoid costly allocations.
 	 */
@@ -554,7 +550,7 @@
 			var targetX:Float = target.x;
 			var targetY:Float = target.y;
 			
-			if (style == CameraFollowMode.SCREEN_BY_SCREEN) 
+			if (style == SCREEN_BY_SCREEN) 
 			{
 				if (targetX > (scroll.x + width))
 				{
@@ -678,17 +674,16 @@
 				_fxShakeOffset.set();
 				if (_fxShakeComplete != null)
 				{
-					
 					_fxShakeComplete();
 				}
 			}
 			else
 			{
-				if ((_fxShakeDirection == CameraShakeMode.BOTH_AXES) || (_fxShakeDirection == CameraShakeMode.HORIZONTAL_ONLY))
+				if ((_fxShakeDirection == BOTH_AXES) || (_fxShakeDirection == X_AXIS))
 				{
 					_fxShakeOffset.x = (FlxRandom.float() * _fxShakeIntensity * width * 2 - _fxShakeIntensity * width) * zoom;
 				}
-				if ((_fxShakeDirection == CameraShakeMode.BOTH_AXES) || (_fxShakeDirection == CameraShakeMode.VERTICAL_ONLY))
+				if ((_fxShakeDirection == BOTH_AXES) || (_fxShakeDirection == Y_AXIS))
 				{
 					_fxShakeOffset.y = (FlxRandom.float() * _fxShakeIntensity * height * 2 - _fxShakeIntensity * height) * zoom;
 				}
@@ -706,13 +701,19 @@
 	/**
 	 * Tells this camera object what FlxObject to track.
 	 * 
-	 * @param	Target		The object you want the camera to track.  Set to null to not follow anything.
-	 * @param	Style		Leverage one of the existing "deadzone" presets.  If you use a custom deadzone, ignore this parameter and manually specify the deadzone after calling follow().
-	 * @param	Offset		Offset the follow deadzone by a certain amount. Only applicable for CameraFollowMode.PLATFORMER and CameraFollowMode.LOCKON styles.
-	 * @param	Lerp		How much lag the camera should have (can help smooth out the camera movement).
-	 */
-	public function follow(Target:FlxObject, Style:CameraFollowMode = CameraFollowMode.LOCKON, ?Offset:FlxPoint, Lerp:Float = 0):Void
-	{
+	 * @param	Target	The object you want the camera to track.  Set to null to not follow anything.
+	 * @param	Style	Leverage one of the existing "deadzone" presets. Default is LOCKON. 
+	 * 			If you use a custom deadzone, ignore this parameter and manually specify the deadzone after calling follow().
+	 * @param	Offset	Offset the follow deadzone by a certain amount. Only applicable for PLATFORMER and LOCKON styles.
+	 * @param	Lerp	How much lag the camera should have (can help smooth out the camera movement).
+	 */
+	public function follow(Target:FlxObject, ?Style:FlxCameraFollowStyle, ?Offset:FlxPoint, Lerp:Float = 0):Void
+	{
+		if (Style == null)
+		{
+			Style = LOCKON;
+		}
+		
 		style = Style;
 		target = Target;
 		followLerp = Lerp;
@@ -797,7 +798,7 @@
 	 * 
 	 * @param	Color		The color you want to use.
 	 * @param	Duration	How long it takes for the fade to finish.
-	 * @param   FadeIn      True fades from a color, false fades to it.
+	 * @param   FadeIn		True fades from a color, false fades to it.
 	 * @param	OnComplete	A function you want to run when the fade finishes.
 	 * @param	Force		Force the effect to reset.
 	 */
@@ -834,10 +835,15 @@
 	 * @param	Duration	The length in seconds that the shaking effect should last.
 	 * @param	OnComplete	A function you want to run when the shake effect finishes.
 	 * @param	Force		Force the effect to reset (default = true, unlike flash() and fade()!).
-	 * @param	Direction	Whether to shake on both axes, just up and down, or just side to side (use class constants CameraShakeMode.BOTH_AXES, CameraShakeMode.VERTICAL_ONLY, or CameraShakeMode.HORIZONTAL_ONLY).
-	 */
-	public function shake(Intensity:Float = 0.05, Duration:Float = 0.5, ?OnComplete:Void->Void, Force:Bool = true, Direction:CameraShakeMode = CameraShakeMode.BOTH_AXES):Void
-	{
+	 * @param	Direction	Whether to shake on both axes, just up and down, or just side to side. Default value is BOTH_AXES.
+	 */
+	public function shake(Intensity:Float = 0.05, Duration:Float = 0.5, ?OnComplete:Void->Void, Force:Bool = true, ?Direction:FlxCameraShakeDirection):Void
+	{
+		if (Direction == null)
+		{
+			Direction = BOTH_AXES;
+		}
+		
 		if (!Force && ((_fxShakeOffset.x != 0) || (_fxShakeOffset.y != 0)))
 		{
 			return;
@@ -1190,56 +1196,46 @@
 	}
 }
 
-/**
- * FlxCamera shaking modes.
- */
- @:enum
- abstract CameraShakeMode(Int)
- {
-	/**
-	* Shake camera on both the X and Y axes.
-	*/
-	var BOTH_AXES         = 0;
-	/**
-	* Shake camera on the X axis only.
-	*/
-	var HORIZONTAL_ONLY   = 1;
-	/**
-	* Shake camera on the Y axis only.
-	*/
-	var VERTICAL_ONLY     = 2;
-
+enum FlxCameraShakeDirection
+{
+	/**
+	 * Shake camera on both the X and Y axes.
+	 */
+	BOTH_AXES;
+	/**
+	 * Shake camera on the X axis only.
+	 */
+	X_AXIS;
+	/**
+	 * Shake camera on the Y axis only.
+	 */
+	Y_AXIS;
 }
 
-/**
- * FlxCamera object following modes.
- */
-@:enum
-abstract CameraFollowMode(Int)
+enum FlxCameraFollowStyle
 {
 	/**
-	* Camera has no deadzone, just tracks the focus object directly.
-	*/
-	var LOCKON           = 0;
-	/**
-	* Camera's deadzone is narrow but tall.
-	*/
-	var PLATFORMER       = 1;
-	/**
-	* Camera's deadzone is a medium-size square around the focus object.
-	*/
-	var TOPDOWN          = 2;
-	/**
-	* Camera's deadzone is a small square around the focus object.
-	*/
-	var TOPDOWN_TIGHT    = 3;
-	/**
-	* Camera will move screenwise.
-	*/
-	var SCREEN_BY_SCREEN = 4;
-	/**
-	* Camera has no deadzone, just tracks the focus object directly and centers it.
-	*/
-	var NO_DEAD_ZONE     = 5;
-
+	 * Camera has no deadzone, just tracks the focus object directly.
+	 */
+	LOCKON;
+	/**
+	 * Camera's deadzone is narrow but tall.
+	 */
+	PLATFORMER;
+	/**
+	 * Camera's deadzone is a medium-size square around the focus object.
+	 */
+	TOPDOWN;
+	/**
+	 * Camera's deadzone is a small square around the focus object.
+	 */
+	TOPDOWN_TIGHT;
+	/**
+	 * Camera will move screenwise.
+	 */
+	SCREEN_BY_SCREEN;
+	/**
+	 * Camera has no deadzone, just tracks the focus object directly and centers it.
+	 */
+	NO_DEAD_ZONE;
 }