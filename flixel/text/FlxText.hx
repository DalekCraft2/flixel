package flixel.text;

import flash.display.BitmapData;
import flash.filters.BitmapFilter;
import flash.geom.ColorTransform;
import flash.text.TextField;
import flash.text.TextFormat;
import flash.text.TextFormatAlign;
import flixel.FlxG;
import flixel.FlxObject;
import flixel.FlxSprite;
import flixel.interfaces.IFlxDestroyable;
import flixel.system.FlxAssets;
import flixel.text.FlxText.FlxTextFormat;
<<<<<<< HEAD
=======
import flixel.util.FlxArrayUtil;
>>>>>>> e088cf05
import flixel.util.FlxColor;
import flixel.util.loaders.CachedGraphics;
import openfl.Assets;

/**
 * Extends FlxSprite to support rendering text.
 * Can tint, fade, rotate and scale just like a sprite.
 * Doesn't really animate though, as far as I know.
 * Also does nice pixel-perfect centering on pixel fonts
 * as long as they are only one liners.
 */
class FlxText extends FlxSprite
{
	/**
	 * The text being displayed.
	 */
	public var text(get, set):String;
	
	/**
	 * The size of the text being displayed.
	 */
	public var size(get, set):Float;
	
	/**
	 * The font used for this text (assuming that it's using embedded font).
	 */
	public var font(get, set):String;
	
	/**
	 * Whether this text field uses embedded font (by default) or not
	 */
	public var embedded(get, null):Bool;
	
	/**
	 * The system font for this text (not embedded).
	 */
	public var systemFont(get, set):String;
	
	/**
	 * Whether to use bold text or not (false by default).
	 */
	public var bold(get, set):Bool;
	
	/**
	 * Whether to use italic text or not (false by default). It only works in Flash.
	 */
	public var italic(get, set):Bool;
	
	/**
	 * Whether to use word wrapping and multiline or not (true by default).
	 */
	public var wordWrap(get, set):Bool;
	
	/**
	 * The alignment of the font ("left", "right", or "center").
	 */
	public var alignment(get, set):String;
	
	/**
	 * Use a border style like FlxText.SHADOW or FlxText.OUTLINE
	 */	
	public var borderStyle(default, set):Int = BORDER_NONE;
	
	/**
	 * The color of the border in 0xRRGGBB format
	 */	
	public var borderColor(default, set):Int = 0x000000;
	
	/**
	 * The size of the border, in pixels.
	 */
	public var borderSize(default, set):Float = 1;
	
	/**
	 * Internal reference to a Flash TextField object.
	 */
	public var textField(get, never):TextField;
	
	/**
	 * How many iterations do use when drawing the border. 0: only 1 iteration, 1: one iteration for every pixel in borderSize
	 * A value of 1 will have the best quality for large border sizes, but might reduce performance when changing text. 
	 * NOTE: If the borderSize is 1, borderQuality of 0 or 1 will have the exact same effect (and performance).
	 */
	public var borderQuality(default, set):Float = 1;
	
	/**
	 * No border style
	 */	
	public static inline var BORDER_NONE:Int = 0;
	
	/**
	 * A simple shadow to the lower-right
	 */
	public static inline var BORDER_SHADOW:Int = 1;
	
	/**
	 * Outline on all 8 sides
	 */
	public static inline var BORDER_OUTLINE:Int = 2;
	
	/**
	 * Outline, optimized using only 4 draw calls. (Might not work for narrow and/or 1-pixel fonts)
	 */
	public static inline var BORDER_OUTLINE_FAST:Int = 3;
	
	/**
	 * Internal reference to a Flash TextField object.
	 */
	private var _textField:TextField;
	/**
	 * Internal reference to a Flash TextFormat object.
	 */
	private var _defaultFormat:TextFormat;
	/**
	 * Internal reference to another helper Flash TextFormat object.
	 */
	private var _formatAdjusted:TextFormat;
	/**
<<<<<<< HEAD
	 * Internal reference to an Array of <code>FlxTextFormat</code>
=======
	 * Internal reference to an Array of FlxTextFormat
>>>>>>> e088cf05
	 */
	private var _formats:Array<FlxTextFormat>;
	
	/**
	 * Creates a new FlxText object at the specified position.
	 * @param	X				The X position of the text.
	 * @param	Y				The Y position of the text.
	 * @param	Width			The width of the text object (height is determined automatically).
	 * @param	Text			The actual text you would like to display initially.
	 * @param	EmbeddedFont	Whether this text field uses embedded fonts or not
	 */
	public function new(X:Float, Y:Float, Width:Int, ?Text:String, size:Int = 8, EmbeddedFont:Bool = true)
	{
		super(X, Y);
		
		_filters = [];
		
		if (Text == null)
		{
			Text = "";
		}
		
		_textField = new TextField();
		_textField.width = Width;
		_textField.selectable = false;
		_textField.multiline = true;
		_textField.wordWrap = true;
		_defaultFormat = new TextFormat(FlxAssets.FONT_DEFAULT, size, 0xffffff);
		_formatAdjusted = new TextFormat();
		_textField.defaultTextFormat = _defaultFormat;
		_textField.text = Text;
		_textField.embedFonts = EmbeddedFont;
		
		_formats = new Array<FlxTextFormat>();
		
		#if flash
		_textField.sharpness = 100;
		#end
		
		_textField.height = (Text.length <= 0) ? 1 : 10;
		
		allowCollisions = FlxObject.NONE;
		moves = false;
		
		var key:String = FlxG.bitmap.getUniqueKey("text");
		makeGraphic(Width, 1, FlxColor.TRANSPARENT, false, key);
		
		#if flash 
		calcFrame();
		#else
		if (Text != "")
		{
			calcFrame();
		}
		#end
	}
	
	/**
	 * Clean up memory.
	 */
	override public function destroy():Void
	{
		_textField = null;
		_defaultFormat = null;
		_formatAdjusted = null;
		_filters = null;
		for (format in _formats)
		{
			format.destroy();
		}
		_formats = null;
		super.destroy();
	}
	
	/**
<<<<<<< HEAD
	 * Adds another format to this <code>FlxText</code>
=======
	 * Adds another format to this FlxText
>>>>>>> e088cf05
	 * @param	Format		The format to be added.
	 * @param	Start		(Default=-1) The start index of the string where the format will be applied. If greater than -1, this value will override the format.start value.
	 * @param	End			(Default=-1) The end index of the string where the format will be applied. If greater than -1, this value will override the format.start value.
	 */
	public function addFormat(Format:FlxTextFormat, Start:Int = -1, End:Int = -1):Void
	{
		Format.start = Start > -1 ? Start : Format.start;
		Format.end = End > -1 ? End : Format.end;
		_formats.push(Format);
		// sort the array using the start value of the format so we can skip formats that can't be applied to the textField
		_formats.sort(function(left:FlxTextFormat, right:FlxTextFormat) { return left.start < right.start ? -1 : 1; } );
<<<<<<< HEAD
	}	
=======
		dirty = true;
	}
	
	/**
	 * Clears all the formats applied.
	 */
	public function clearFormats():Void
	{
		for (format in _formats)
		{
			format.destroy();
			format = null;
		}
		
		_formats = [];
		
		updateFormat(_defaultFormat);
		dirty = true;
	}
>>>>>>> e088cf05
	
	/**
	 * You can use this if you have a lot of text parameters
	 * to set instead of the individual properties.
	 * 
	 * @param	Font		The name of the font face for the text display.
	 * @param	Size		The size of the font (in pixels essentially).
	 * @param	Color		The color of the text in traditional flash 0xRRGGBB format.
	 * @param	Alignment	A string representing the desired alignment ("left,"right" or "center").
	 * @param	BorderStyle	FlxText.NONE, SHADOW, OUTLINE, or OUTLINE_FAST (use setBorderFormat
	 * @param	BorderColor Int, color for the border, 0xRRGGBB format
	 * @return	This FlxText instance (nice for chaining stuff together, if you're into that).
	 */
	public function setFormat(?Font:String, Size:Float = 8, Color:Int = 0xffffff, ?Alignment:String, BorderStyle:Int = BORDER_NONE, BorderColor:Int = 0x000000, Embedded:Bool = true):FlxText
	{
		if (Embedded)
		{
			if (Font == null)
			{
				_defaultFormat.font = FlxAssets.FONT_DEFAULT;
			}
			else 
			{
				_defaultFormat.font = Assets.getFont(Font).fontName;
			}
		}
		else if (Font != null)
		{
			_defaultFormat.font = Font;
		}
		
		_textField.embedFonts = Embedded;
		
		_defaultFormat.size = Size;
		Color &= 0x00ffffff;
		_defaultFormat.color = Color;
		_defaultFormat.align = convertTextAlignmentFromString(Alignment);
		_textField.defaultTextFormat = _defaultFormat;
		borderStyle = BorderStyle;
		borderColor = BorderColor;
		updateFormat(_defaultFormat);
		dirty = true;
		
		return this;
	}
	
	private inline function applyFormats(FormatAdjusted:TextFormat, UseBorderColor:Bool = false):Void
	{
		// Apply the default format
		FormatAdjusted.color = UseBorderColor ? borderColor : _defaultFormat.color;
		updateFormat(FormatAdjusted);
		
		// Apply other formats
		for (format in _formats)
		{
			if (_textField.text.length - 1 < format.start) 
			{
				// we can break safely because the array is ordered by the format start value
				break;
			}
			else 
			{
				FormatAdjusted.font    = format.format.font;
				FormatAdjusted.bold    = format.format.bold;
				FormatAdjusted.italic  = format.format.italic;
				FormatAdjusted.size    = format.format.size;
				FormatAdjusted.color   = UseBorderColor ? format.borderColor : format.format.color;
			}
			
			_textField.setTextFormat(FormatAdjusted, format.start, Std.int(Math.min(format.end, _textField.text.length)));
		}
<<<<<<< HEAD
		
		
=======
>>>>>>> e088cf05
	}
	
	override private function set_width(Width:Float):Float
	{
		if (Width != width)
		{
			var newWidth:Float = super.set_width(Width);
			if (_textField != null)
			{
				_textField.width = newWidth;
			}
			dirty = true;
		}
		
		return Width;
	}
	
	private function get_text():String
	{
		return _textField.text;
	}
	
	private function set_text(Text:String):String
	{
		var ot:String = _textField.text;
		_textField.text = Text;
		
		if(_textField.text != ot)
		{
			dirty = true;
		}
		
		return _textField.text;
	}
	
	private function get_size():Float
	{
		return _defaultFormat.size;
	}
	
	private function set_size(Size:Float):Float
	{
		_defaultFormat.size = Size;
		_textField.defaultTextFormat = _defaultFormat;
		updateFormat(_defaultFormat);
		dirty = true;
		
		return Size;
	}
	
	/**
	 * The color of the text being displayed.
	 */
	override private function set_color(Color:Int):Int
	{
		Color &= 0x00ffffff;
		if (_defaultFormat.color == Color)
		{
			return Color;
		}
		_defaultFormat.color = Color;
		color = Color;
		_textField.defaultTextFormat = _defaultFormat;
		updateFormat(_defaultFormat);
		dirty = true;
		return Color;
	}
	
	private function get_font():String
	{
		return _defaultFormat.font;
	}
	
	private function set_font(Font:String):String
	{
		_textField.embedFonts = true;
		_defaultFormat.font = Assets.getFont(Font).fontName;
		_textField.defaultTextFormat = _defaultFormat;
		updateFormat(_defaultFormat);
		dirty = true;
		return Font;
	}
	
	private function get_embedded():Bool
	{
		return _textField.embedFonts = true;
	}
	
	private function get_systemFont():String
	{
		return _defaultFormat.font;
	}
	
	private function set_systemFont(Font:String):String
	{
		_textField.embedFonts = false;
		_defaultFormat.font = Font;
		_textField.defaultTextFormat = _defaultFormat;
		updateFormat(_defaultFormat);
		dirty = true;
		return Font;
	}
	
	private function get_bold():Bool 
	{ 
		return _defaultFormat.bold; 
	}
	
	private function set_bold(value:Bool):Bool
	{
		if (_defaultFormat.bold != value)
<<<<<<< HEAD
		{
			_defaultFormat.bold = value;
=======
		{
			_defaultFormat.bold = value;
			_textField.defaultTextFormat = _defaultFormat;
			updateFormat(_defaultFormat);
			dirty = true;
		}
		return value;
	}
	
	private function get_italic():Bool 
	{ 
		return _defaultFormat.italic; 
	}
	
	private function set_italic(value:Bool):Bool
	{
		if (_defaultFormat.italic != value)
		{
			_defaultFormat.italic = value;
>>>>>>> e088cf05
			_textField.defaultTextFormat = _defaultFormat;
			updateFormat(_defaultFormat);
			dirty = true;
		}
		return value;
	}
	
	private function get_wordWrap():Bool 
	{ 
		return _textField.wordWrap; 
	}
	
	private function set_wordWrap(value:Bool):Bool
	{
		if (_textField.wordWrap != value)
		{
			_textField.wordWrap = value;
			_textField.multiline = value;
			dirty = true;
		}
		return value;
	}
	
	private function get_alignment():String
	{
		return cast(_defaultFormat.align, String);
	}
	
	private function set_alignment(Alignment:String):String
	{
		_defaultFormat.align = convertTextAlignmentFromString(Alignment);
		_textField.defaultTextFormat = _defaultFormat;
		updateFormat(_defaultFormat);
		dirty = true;
		return Alignment;
	}
	
	/**
	 * Set border's style (shadow, outline, etc), color, and size all in one go!
	 * @param	Style outline style - FlxText.NONE, SHADOW, OUTLINE, OUTLINE_FAST
	 * @param	Color outline color in flash 0xRRGGBB format
	 * @param	Size outline size in pixels
	 * @param	Quality outline quality - # of iterations to use when drawing. 0:just 1, 1:equal number to BorderSize
	 */
	
	public function setBorderStyle(Style:Int, Color:Int = 0x000000, Size:Float = 1, Quality:Float = 1):Void 
	{
		borderStyle = Style;
		borderColor = Color;
		borderSize = Size;
		borderQuality = Quality;
	}
	
	private function set_borderStyle(style:Int):Int
	{		
		if (style != borderStyle)
		{
			borderStyle = style;
			dirty = true;
		}
		
		return borderStyle;
	}
	
	private function set_borderColor(Color:Int):Int
	{
		Color &= 0x00ffffff;
		
		if (borderColor != Color && borderStyle != BORDER_NONE)
		{
			dirty = true;
		}
		borderColor = Color;
		
		return Color;
	}
	
	private function set_borderSize(Value:Float):Float
	{
		if (Value != borderSize && borderStyle != BORDER_NONE)
		{			
			dirty = true;
		}
		borderSize = Value;
		
		return Value;
	}
	
	private function set_borderQuality(Value:Float):Float
	{
		if (Value < 0)
			Value = 0;
		else if (Value > 1)
			Value = 1;
		
		if (Value != borderQuality && borderStyle != BORDER_NONE)
		{
			dirty = true;
		}
		borderQuality = Value;
		
		return Value;
	}
	
	private function get_textField():TextField 
	{
		return _textField;
	}
	
	override private function set_cachedGraphics(Value:CachedGraphics):CachedGraphics 
	{
		var cached:CachedGraphics = super.set_cachedGraphics(Value);
		
		if (Value != null)
			Value.destroyOnNoUse = true;
		
		return cached;
	}
	
	override private function updateColorTransform():Void
	{
		if (alpha != 1)
		{
			if (_colorTransform == null)
			{
				_colorTransform = new ColorTransform(1, 1, 1, alpha);
			}
			else
			{
				_colorTransform.alphaMultiplier = alpha;
			}
			useColorTransform = true;
		}
		else
		{
			if (_colorTransform != null)
			{
				_colorTransform.alphaMultiplier = 1;
			}
			
			useColorTransform = false;
		}
		
		dirty = true;
	}
	
	private function regenGraphics():Void
	{
		var oldWidth:Float = cachedGraphics.bitmap.width;
		var oldHeight:Float = cachedGraphics.bitmap.height;
		
		var newWidth:Float = _textField.width + _widthInc;
		// Account for 2px gutter on top and bottom (that's why there is "+ 4")
		var newHeight:Float = _textField.textHeight + _heightInc + 4;
		
		if ((oldWidth != newWidth) || (oldHeight != newHeight))
		{
			// Need to generate a new buffer to store the text graphic
			height = newHeight - _heightInc;
			var key:String = cachedGraphics.key;
			FlxG.bitmap.remove(key);
			
			makeGraphic(Std.int(newWidth), Std.int(newHeight), FlxColor.TRANSPARENT, false, key);
			frameHeight = Std.int(height);
			_textField.height = height * 1.2;
			_flashRect.x = 0;
			_flashRect.y = 0;
			_flashRect.width = newWidth;
			_flashRect.height = newHeight;
		}
		// Else just clear the old buffer before redrawing the text
		else
		{
			cachedGraphics.bitmap.fillRect(_flashRect, FlxColor.TRANSPARENT);
		}
	}
	
	/**
	 * Internal function to update the current animation frame.
	 * 
	 * @param	RunOnCpp	Whether the frame should also be recalculated if we're on a non-flash target
	 */
	override private function calcFrame(RunOnCpp:Bool = false):Void
	{
		if (_textField == null)
		{
			return;
		}
		
		if (_filters != null)
		{
			_textField.filters = _filters;
		}
		
		regenGraphics();
		
		if ((_textField != null) && (_textField.text != null) && (_textField.text.length > 0))
		{
			// Now that we've cleared a buffer, we need to actually render the text to it
			_formatAdjusted.font   = _defaultFormat.font;
			_formatAdjusted.size   = _defaultFormat.size;
			_formatAdjusted.bold   = _defaultFormat.bold;
			_formatAdjusted.italic = _defaultFormat.italic;
			_formatAdjusted.color  = _defaultFormat.color;
			_formatAdjusted.align  = _defaultFormat.align;
			_matrix.identity();
			
			_matrix.translate(Std.int(0.5 * _widthInc), Std.int(0.5 * _heightInc));
			
			// If it's a single, centered line of text, we center it ourselves so it doesn't blur to hell
			#if js
			if (_defaultFormat.align == TextFormatAlign.CENTER)
			#else
			if ((_defaultFormat.align == TextFormatAlign.CENTER) && (_textField.numLines == 1))
			#end
			{
				_formatAdjusted.align = TextFormatAlign.LEFT;
				updateFormat(_formatAdjusted);	
				
				#if flash
				_matrix.translate(Math.floor((width - _textField.getLineMetrics(0).width) / 2), 0);
				#else
				_matrix.translate(Math.floor((width - _textField.textWidth) / 2), 0);
				#end
			}
			
			if (borderStyle != BORDER_NONE)
			{
				var iterations:Int = Std.int(borderSize * borderQuality);
				if (iterations <= 0) 
				{ 
					iterations = 1;
				}
				var delta:Float = (borderSize / iterations);
				
				if (borderStyle == BORDER_SHADOW) 
				{
					//Render a shadow beneath the text
					//(do one lower-right offset draw call)
					applyFormats(_formatAdjusted, true);
					
					for (iter in 0...iterations)
					{
						_matrix.translate(delta, delta);
						cachedGraphics.bitmap.draw(_textField, _matrix);
					}
					
					_matrix.translate(-borderSize, -borderSize);
					applyFormats(_formatAdjusted, false);
				}
				else if (borderStyle == BORDER_OUTLINE) 
				{
					//Render an outline around the text
					//(do 8 offset draw calls)
					applyFormats(_formatAdjusted, true);
					
					var itd:Float = delta;
					for (iter in 0...iterations)
					{
						_matrix.translate(-itd, -itd);		//upper-left
						cachedGraphics.bitmap.draw(_textField, _matrix);
						_matrix.translate(itd, 0);			//upper-middle
						cachedGraphics.bitmap.draw(_textField, _matrix);
						_matrix.translate(itd, 0);			//upper-right
						cachedGraphics.bitmap.draw(_textField, _matrix);
						_matrix.translate(0, itd);			//middle-right
						cachedGraphics.bitmap.draw(_textField, _matrix);
						_matrix.translate(0, itd);			//lower-right
						cachedGraphics.bitmap.draw(_textField, _matrix);
						_matrix.translate(-itd, 0);			//lower-middle
						cachedGraphics.bitmap.draw(_textField, _matrix);
						_matrix.translate(-itd, 0);			//lower-left
						cachedGraphics.bitmap.draw(_textField, _matrix);
						_matrix.translate(0, -itd);			//middle-left
						cachedGraphics.bitmap.draw(_textField, _matrix);
						_matrix.translate(itd, 0);			//return to center
						itd += delta;
					} 
					
					applyFormats(_formatAdjusted, false);
				}
				else if (borderStyle == BORDER_OUTLINE_FAST) 
				{
					//Render an outline around the text
					//(do 4 diagonal offset draw calls)
					//(this method might not work with certain narrow fonts)
					applyFormats(_formatAdjusted, true);
					
					var itd:Float = delta;
					for (iter in 0...iterations)
					{
						_matrix.translate(-itd, -itd);			//upper-left
						cachedGraphics.bitmap.draw(_textField, _matrix);
						_matrix.translate(itd*2, 0);			//upper-right
						cachedGraphics.bitmap.draw(_textField, _matrix);
						_matrix.translate(0, itd*2);			//lower-right
						cachedGraphics.bitmap.draw(_textField, _matrix);
						_matrix.translate(-itd*2, 0);			//lower-left
						cachedGraphics.bitmap.draw(_textField, _matrix);
						_matrix.translate(itd, -itd);			//return to center
						itd += delta;
					}
					
					applyFormats(_formatAdjusted, false);
				}
			}
			else
			{
				applyFormats(_formatAdjusted, false);
			}
			
			//Actually draw the text onto the buffer
			cachedGraphics.bitmap.draw(_textField, _matrix);
		}
		
		dirty = false;
		
		#if !(flash || js)
		if (!RunOnCpp)
		{
			return;
		}
		#end
		
		//Finally, update the visible pixels
		if ((framePixels == null) || (framePixels.width != cachedGraphics.bitmap.width) || (framePixels.height != cachedGraphics.bitmap.height))
		{
			if (framePixels != null)
				framePixels.dispose();
			
			framePixels = new BitmapData(cachedGraphics.bitmap.width, cachedGraphics.bitmap.height, true, 0);
		}
		
		framePixels.copyPixels(cachedGraphics.bitmap, _flashRect, _flashPointZero);
		
		if (useColorTransform) 
		{
			framePixels.colorTransform(_flashRect, _colorTransform);
		}
	}
	
	/**
	 * A helper function for updating the TextField that we use for rendering.
	 * 
	 * @return	A writable copy of TextField.defaultTextFormat.
	 */
	private function dtfCopy():TextFormat
	{
		var defaultTextFormat:TextFormat = _textField.defaultTextFormat;
		
		return new TextFormat(defaultTextFormat.font, defaultTextFormat.size, defaultTextFormat.color, defaultTextFormat.bold, defaultTextFormat.italic, defaultTextFormat.underline, defaultTextFormat.url, defaultTextFormat.target, defaultTextFormat.align);
	}
	
	/**
	 * Method for converting string to TextFormatAlign
	 */
	#if (flash || js)
	private function convertTextAlignmentFromString(StrAlign:String):TextFormatAlign
	{
		if (StrAlign == "right")
		{
			return TextFormatAlign.RIGHT;
		}
		else if (StrAlign == "center")
		{
			return TextFormatAlign.CENTER;
		}
		else if (StrAlign == "justify")
		{
			return TextFormatAlign.JUSTIFY;
		}
		else
		{
			return TextFormatAlign.LEFT;
		}
	}
	#else
	private function convertTextAlignmentFromString(StrAlign:String):String
	{
		return StrAlign;
	}
	#end
	
	override public function updateFrameData():Void
	{
		if (cachedGraphics != null)
		{
			framesData = cachedGraphics.tilesheet.getSpriteSheetFrames(region);
			frame = framesData.frames[0];
			frames = 1;
		}
	}
	
	private inline function updateFormat(Format:TextFormat):Void
	{
		#if !flash
		_textField.setTextFormat(Format, 0, _textField.text.length);
		#else
		_textField.setTextFormat(Format);
		#end
	}
	
	private var _filters:Array<BitmapFilter>;
	
	private var _widthInc:Int = 0;
	private var _heightInc:Int = 0;
	
	public function addFilter(filter:BitmapFilter, widthInc:Int = 0, heightInc:Int = 0):Void
	{
		_filters.push(filter);
		dirty = true;
	}
	
	public function removeFilter(filter:BitmapFilter):Void
	{
		var removed:Bool = _filters.remove(filter);
		if (removed)
		{
			dirty = true;
		}
	}
	
	public function clearFilters():Void
	{
		if (_filters.length > 0)
		{
			dirty = true;
		}
		_filters = [];
	}
}

class FlxTextFormat implements IFlxDestroyable
{
	/**
<<<<<<< HEAD
	 * The border color if <code>FlxText</code> has a shadow or a border
=======
	 * The border color if FlxText has a shadow or a border
>>>>>>> e088cf05
	 */
	public var borderColor:Int;
	
	/**
	 * The start index of the string where the format will be applied
	 */
	public var start:Int = -1;
	/**
	 * The end index of the string where the format will be applied
	 */
	public var end:Int = -1;
	
	/**
<<<<<<< HEAD
	 * Internal <code>TextFormat</code>
=======
	 * Internal TextFormat
>>>>>>> e088cf05
	 */
	public var format(default, null):TextFormat;
	
	/**
<<<<<<< HEAD
	 * Creates a new <code>FlxTextFormat</code>.
	 * @param	FontColor		(Optional) Set the font  color. By default, inherits from the default format.
	 * @param	Bold			(Optional) Set the font to bold. The font must support bold. By default, inherits from the default format. 
	 * @param	Italics			(Optional) Set the font to italics. The font must support italics. By default, inherits from the default format.  
	 * @param	BorderColor		(Optional) Set the border color. By default, no border. The color is <code>TRANSPARENT</code>.
	 * @param	Start			(Default=-1) The start index of the string where the format will be applied. If not set, the format won't be applied.
	 * @param	End				(Default=-1) The end index of the string where the format will be applied.
	 */
	public function new(?FontColor:Int, ?Bold:Bool, ?Italics:Bool, ?BorderColor:Int, ?Start:Int = -1, ?End:Int = -1)
	{
		format = new TextFormat(null, null, FontColor, Bold, Italics);
=======
	 * Creates a new FlxTextFormat.
	 * @param	FontColor		(Optional) Set the font  color. By default, inherits from the default format.
	 * @param	Bold			(Optional) Set the font to bold. The font must support bold. By default, false. 
	 * @param	Italic			(Optional) Set the font to italics. The font must support italics. Only works in Flash. By default, false.  
	 * @param	BorderColor		(Optional) Set the border color. By default, no border (The color is TRANSPARENT)
	 * @param	Start			(Default=-1) The start index of the string where the format will be applied. If not set, the format won't be applied.
	 * @param	End				(Default=-1) The end index of the string where the format will be applied.
	 */
	public function new(?FontColor:Int, ?Bold:Bool, ?Italic:Bool, ?BorderColor:Int, ?Start:Int = -1, ?End:Int = -1)
	{
		if (FontColor != null)
		{
			FontColor &= 0x00ffffff;
		}
		if (BorderColor != null)
		{
			BorderColor &= 0x00ffffff;
		}
		format = new TextFormat(null, null, FontColor, Bold, Italic);
>>>>>>> e088cf05
		
		if (Start > -1)
		{
			start = Start;
		}
		if (End > -1)
		{
			end = End;
		}
		
		borderColor = BorderColor == null ? FlxColor.TRANSPARENT : BorderColor;
	}
	
	public function destroy():Void
	{
		format = null;
	}
}<|MERGE_RESOLUTION|>--- conflicted
+++ resolved
@@ -12,10 +12,7 @@
 import flixel.interfaces.IFlxDestroyable;
 import flixel.system.FlxAssets;
 import flixel.text.FlxText.FlxTextFormat;
-<<<<<<< HEAD
-=======
 import flixel.util.FlxArrayUtil;
->>>>>>> e088cf05
 import flixel.util.FlxColor;
 import flixel.util.loaders.CachedGraphics;
 import openfl.Assets;
@@ -134,11 +131,7 @@
 	 */
 	private var _formatAdjusted:TextFormat;
 	/**
-<<<<<<< HEAD
-	 * Internal reference to an Array of <code>FlxTextFormat</code>
-=======
 	 * Internal reference to an Array of FlxTextFormat
->>>>>>> e088cf05
 	 */
 	private var _formats:Array<FlxTextFormat>;
 	
@@ -214,11 +207,7 @@
 	}
 	
 	/**
-<<<<<<< HEAD
-	 * Adds another format to this <code>FlxText</code>
-=======
 	 * Adds another format to this FlxText
->>>>>>> e088cf05
 	 * @param	Format		The format to be added.
 	 * @param	Start		(Default=-1) The start index of the string where the format will be applied. If greater than -1, this value will override the format.start value.
 	 * @param	End			(Default=-1) The end index of the string where the format will be applied. If greater than -1, this value will override the format.start value.
@@ -230,9 +219,6 @@
 		_formats.push(Format);
 		// sort the array using the start value of the format so we can skip formats that can't be applied to the textField
 		_formats.sort(function(left:FlxTextFormat, right:FlxTextFormat) { return left.start < right.start ? -1 : 1; } );
-<<<<<<< HEAD
-	}	
-=======
 		dirty = true;
 	}
 	
@@ -252,7 +238,6 @@
 		updateFormat(_defaultFormat);
 		dirty = true;
 	}
->>>>>>> e088cf05
 	
 	/**
 	 * You can use this if you have a lot of text parameters
@@ -324,11 +309,6 @@
 			
 			_textField.setTextFormat(FormatAdjusted, format.start, Std.int(Math.min(format.end, _textField.text.length)));
 		}
-<<<<<<< HEAD
-		
-		
-=======
->>>>>>> e088cf05
 	}
 	
 	override private function set_width(Width:Float):Float
@@ -440,10 +420,6 @@
 	private function set_bold(value:Bool):Bool
 	{
 		if (_defaultFormat.bold != value)
-<<<<<<< HEAD
-		{
-			_defaultFormat.bold = value;
-=======
 		{
 			_defaultFormat.bold = value;
 			_textField.defaultTextFormat = _defaultFormat;
@@ -463,7 +439,6 @@
 		if (_defaultFormat.italic != value)
 		{
 			_defaultFormat.italic = value;
->>>>>>> e088cf05
 			_textField.defaultTextFormat = _defaultFormat;
 			updateFormat(_defaultFormat);
 			dirty = true;
@@ -899,11 +874,7 @@
 class FlxTextFormat implements IFlxDestroyable
 {
 	/**
-<<<<<<< HEAD
-	 * The border color if <code>FlxText</code> has a shadow or a border
-=======
 	 * The border color if FlxText has a shadow or a border
->>>>>>> e088cf05
 	 */
 	public var borderColor:Int;
 	
@@ -917,28 +888,11 @@
 	public var end:Int = -1;
 	
 	/**
-<<<<<<< HEAD
-	 * Internal <code>TextFormat</code>
-=======
 	 * Internal TextFormat
->>>>>>> e088cf05
 	 */
 	public var format(default, null):TextFormat;
 	
 	/**
-<<<<<<< HEAD
-	 * Creates a new <code>FlxTextFormat</code>.
-	 * @param	FontColor		(Optional) Set the font  color. By default, inherits from the default format.
-	 * @param	Bold			(Optional) Set the font to bold. The font must support bold. By default, inherits from the default format. 
-	 * @param	Italics			(Optional) Set the font to italics. The font must support italics. By default, inherits from the default format.  
-	 * @param	BorderColor		(Optional) Set the border color. By default, no border. The color is <code>TRANSPARENT</code>.
-	 * @param	Start			(Default=-1) The start index of the string where the format will be applied. If not set, the format won't be applied.
-	 * @param	End				(Default=-1) The end index of the string where the format will be applied.
-	 */
-	public function new(?FontColor:Int, ?Bold:Bool, ?Italics:Bool, ?BorderColor:Int, ?Start:Int = -1, ?End:Int = -1)
-	{
-		format = new TextFormat(null, null, FontColor, Bold, Italics);
-=======
 	 * Creates a new FlxTextFormat.
 	 * @param	FontColor		(Optional) Set the font  color. By default, inherits from the default format.
 	 * @param	Bold			(Optional) Set the font to bold. The font must support bold. By default, false. 
@@ -958,7 +912,6 @@
 			BorderColor &= 0x00ffffff;
 		}
 		format = new TextFormat(null, null, FontColor, Bold, Italic);
->>>>>>> e088cf05
 		
 		if (Start > -1)
 		{
