--- conflicted
+++ resolved
@@ -194,12 +194,6 @@
 		_defaultFormat = null;
 		_formatAdjusted = null;
 		_filters = null;
-<<<<<<< HEAD
-		if(_formats != null){
-			for (format in _formats)
-			{
-				format.destroy();
-=======
 		if (_formats != null)
 		{
 			for (format in _formats)
@@ -209,7 +203,6 @@
 					format.destroy();
 					format = null;
 				}
->>>>>>> bc7fa073
 			}
 		}
 		_formats = null;
