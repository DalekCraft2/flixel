package flixel;

import flixel.FlxG;
import flixel.FlxBasic;
import flixel.system.FlxAssets;
import flixel.system.layer.DrawStackItem;
import flixel.system.layer.frames.FlxFrame;
import flixel.system.layer.Region;
import flash.geom.ColorTransform;
import flash.geom.Matrix;
import flash.geom.Point;
import flash.geom.Rectangle;
import flash.display.BitmapData;
import flash.display.BlendMode;
import flixel.animation.FlxAnimationController;
import flixel.util.FlxAngle;
import flixel.util.FlxArrayUtil;
import flixel.util.FlxColor;
import flixel.util.FlxColorUtil;
import flixel.util.FlxPoint;
import flixel.util.FlxRandom;
import flixel.util.loaders.CachedGraphics;
import flixel.util.loaders.TexturePackerData;
import flixel.util.loaders.TextureRegion;
import openfl.display.Tilesheet;

/**
 * The main "game object" class, the sprite is a <code>FlxObject</code>
 * with a bunch of graphics options and abilities, like animation and stamping.
 */
class FlxSprite extends FlxObject
{
	/**
	 * Class that handles adding and playing animations on this sprite.
	 */
	public var animation:FlxAnimationController;
	/**
	 * Set <code>pixels</code> to any <code>BitmapData</code> object.
	 * Automatically adjust graphic size and render helpers.
	 */
	public var pixels(get, set):BitmapData;
	/**
	 * Link to current FlxFrame from loaded atlas
	 */
	public var frame(default, set):FlxFrame;
	/**
	 * The actual Flash <code>BitmapData</code> object representing the current display state of the sprite.
	 */
	public var framePixels:BitmapData;
	/**
	 * The width of the actual graphic or image being displayed (not necessarily the game object/bounding box).
	 */
	public var frameWidth(default, null):Int;
	/**
	 * The height of the actual graphic or image being displayed (not necessarily the game object/bounding box).
	 */
	public var frameHeight(default, null):Int;
	/**
	 * The total number of frames in this image.  WARNING: assumes each row in the sprite sheet is full!
	 */
	public var frames(default, null):Int;
	/**
	 * The minimum angle (out of 360°) for which a new baked rotation exists. Example: 90 means there 
	 * are 4 baked rotations in the spritesheet. 0 if this sprite does not have any baked rotations.
	 */
	public var bakedRotationAngle(default, null):Float;
	/**
	 * Set <code>alpha</code> to a number between 0 and 1 to change the opacity of the sprite.
	 */
	public var alpha(default, set):Float = 1.0;
	/**
	 * Set <code>facing</code> using <code>FlxObject.LEFT</code>,<code>RIGHT</code>, <code>UP</code>, 
	 * and <code>DOWN</code> to take advantage of flipped sprites and/or just track player orientation more easily.
	 */
	public var facing(default, set):Int;
	/**
	 * If the Sprite is flipped. Shouldn't be changed unless you know what are you doing.
	 */
	public var flipped(default, null):Int;
	/**
	 * WARNING: The origin of the sprite will default to its center. If you change this, 
	 * the visuals and the collisions will likely be pretty out-of-sync if you do any rotation.
	 */
	public var origin(default, set):FlxPoint;
	/**
	 * Controls the position of the sprite's hitbox. Likely needs to be adjusted after
	 * changing a sprite's <code>width</code>, <code>height</code> or <code>scale</code>.
	 */
	public var offset(default, set):FlxPoint;
	/**
	 * Change the size of your sprite's graphic. NOTE: The hitbox is not automatically adjusted, use <code>updateHitbox</code> for that
	 * (or <code>setGraphicSize()</code>. WARNING: scaling sprites decreases rendering performance by a factor of about x10!
	 */
	public var scale(default, set):FlxPoint;
	/**
	 * Controls whether the object is smoothed when rotated, affects performance.
	 * @default false
	 */
	public var antialiasing:Bool = false;
	/**
	 * Set this flag to true to force the sprite to update during the draw() call.
	 * NOTE: Rarely if ever necessary, most sprite operations will flip this flag automatically.
	 */
	public var dirty:Bool = true;
	/**
	 * Blending modes, just like Photoshop or whatever, e.g. "multiply", "screen", etc.
	 * @default null
	 */
	public var blend(get, set):BlendMode;
	private var _blend:BlendMode;
	#if !flash
	private var _blendInt:Int = 0;
	#end
	/**
	 * Tints the whole sprite to a color (0xRRGGBB format) - similar to OpenGL vertex colors. You can use
	 * 0xAARRGGBB colors, but the alpha value will simply be ignored. To change the opacity use <code>alpha</code>. 
	 */
	public var color(default, set):Int = 0xffffff;
	/**
	 * TODO: Needs docs
	 */
	public var colorTransform(get, never):ColorTransform;
	/**
	 * TODO: Needs docs
	 */
	#if !flash
	public var isColored:Bool;
	private var _red:Float = 1.0;
	private var _green:Float = 1.0;
	private var _blue:Float = 1.0;
	private var _facingMult:Int = 1;
	#end
	/**
	 * Internal, reused frequently during drawing and animating.
	 */
	private var _flashPoint:Point;
	/**
	 * Internal, reused frequently during drawing and animating.
	 */
	private var _flashRect:Rectangle;
	/**
	 * Internal, reused frequently during drawing and animating.
	 */
	private var _flashRect2:Rectangle;
	/**
	 * Internal, reused frequently during drawing and animating. Always contains (0,0).
	 */
	private var _flashPointZero:Point;
	/**
	 * Internal, helps with animation, caching and drawing.
	 */
	private var _colorTransform:ColorTransform;
	/**
	 * Internal, reflects the need to use _colorTransform object
	 */
	public var useColorTransform(default, null):Bool = false;
	/**
	 * Internal, helps with animation, caching and drawing.
	 */
	private var _matrix:Matrix;
	/**
	 * These vars are being used for rendering in some of FlxSprite subclasses (FlxTileblock, FlxBar, 
	 * FlxBitmapFont and FlxBitmapTextField) and for checks if the sprite is in camera's view.
	 */
	private var _halfWidth:Float;
	private var _halfHeight:Float;
	private var _sinAngle:Float = 0;
	private var _cosAngle:Float = 1;
	private var _angleChanged:Bool = false;
	/**
	 * Internal statically typed FlxPoint vars, for performance reasons.
	 */
	private var _offset:FlxPoint;
	private var _origin:FlxPoint;
	private var _scale:FlxPoint;
	
	/**
	 * Creates a <code>FlxSprite</code> at a specified position with a specified one-frame graphic. 
	 * If none is provided, a 16x16 image of the HaxeFlixel logo is used.
	 * 
	 * @param	X				The initial X position of the sprite.
	 * @param	Y				The initial Y position of the sprite.
	 * @param	SimpleGraphic	The graphic you want to display (OPTIONAL - for simple stuff only, do NOT use for animated images!).
	 */
	public function new(X:Float = 0, Y:Float = 0, ?SimpleGraphic:Dynamic)
	{
		super(X, Y);
		
		facing = FlxObject.RIGHT;
		
		if (SimpleGraphic != null)
		{
			loadGraphic(SimpleGraphic);
		}
	}
	
	override private function initVars():Void 
	{
		super.initVars();
		
		animation = new FlxAnimationController(this);
		
		_flashPoint = new Point();
		_flashRect = new Rectangle();
		_flashRect2 = new Rectangle();
		_flashPointZero = new Point();
		offset = new FlxPoint();
		origin = new FlxPoint();
		scale = new FlxPoint(1, 1);
		_matrix = new Matrix();
	}
	
	/**
	 * WARNING: This will remove this object entirely. Use <code>kill()</code> if you want to disable it temporarily only and <code>reset()</code> it later to revive it.
	 * Override this function to null out variables manually or call destroy() on class members if necessary. Don't forget to call super.destroy()!
	 */
	override public function destroy():Void
	{
		super.destroy();
		
		if (animation != null)
		{
			animation.destroy();
		}
		animation = null;
		
		_flashPoint = null;
		_flashRect = null;
		_flashRect2 = null;
		_flashPointZero = null;
		offset = null;
		origin = null;
		scale = null;
		_matrix = null;
		_colorTransform = null;
		if (framePixels != null)
		{
			framePixels.dispose();
		}
		framePixels = null;
		#if flash
		blend = null;
		#else
		_blend = null;
		#end
		frame = null;
	}
	
	public function clone(?NewSprite:FlxSprite):FlxSprite
	{
		if (NewSprite == null)
		{
			NewSprite = new FlxSprite();
		}
		
		NewSprite.loadFromSprite(this);
		return NewSprite;
	}
	
	/**
	 * Load graphic from another FlxSprite and copy its tileSheet data. 
	 * This method can useful for non-flash targets (and is used by the FlxTrail effect).
	 * 
	 * @param	Sprite	The FlxSprite from which you want to load graphic data
	 * @return	This FlxSprite instance (nice for chaining stuff together, if you're into that).
	 */
	public function loadFromSprite(Sprite:FlxSprite):FlxSprite
	{
		if (!exists)
		{
			FlxG.log.warn("Warning, trying to clone " + Type.getClassName(Type.getClass(this)) + " object that doesn't exist.");
		}
		
		region = Sprite.region.clone();
		flipped = Sprite.flipped;
		bakedRotationAngle = Sprite.bakedRotationAngle;
		cachedGraphics = Sprite.cachedGraphics;
		
		width = frameWidth = Sprite.frameWidth;
		height = frameHeight = Sprite.frameHeight;
		if (bakedRotationAngle > 0)
		{
			width = Sprite.width;
			height = Sprite.height;
			centerOffsets();
		}
		
		updateFrameData();
		resetHelpers();
		antialiasing = Sprite.antialiasing;
		animation.copyFrom(Sprite.animation);
		return this;
	}
	
	/**
	 * Load an image from an embedded graphic file.
	 * 
	 * @param	Graphic		The image you want to use.
	 * @param	Animated	Whether the Graphic parameter is a single sprite or a row of sprites.
	 * @param	Reverse		Whether you need this class to generate horizontally flipped versions of the animation frames.
	 * @param	Width		Optional, specify the width of your sprite (helps FlxSprite figure out what to do with non-square sprites or sprite sheets).
	 * @param	Height		Optional, specify the height of your sprite (helps FlxSprite figure out what to do with non-square sprites or sprite sheets).
	 * @param	Unique		Optional, whether the graphic should be a unique instance in the graphics cache.  Default is false.
	 * @param	Key			Optional, set this parameter if you're loading BitmapData.
	 * @return	This FlxSprite instance (nice for chaining stuff together, if you're into that).
	 */
	public function loadGraphic(Graphic:Dynamic, Animated:Bool = false, Reverse:Bool = false, Width:Int = 0, Height:Int = 0, Unique:Bool = false, ?Key:String):FlxSprite
	{
		bakedRotationAngle = 0;
		cachedGraphics = FlxG.bitmap.add(Graphic, Unique, Key);
		
		flipped = (Reverse == true) ? cachedGraphics.bitmap.width : 0;
		
		if (Width == 0)
		{
			Width = (Animated == true) ? cachedGraphics.bitmap.height : cachedGraphics.bitmap.width;
		}
		
		if (Height == 0)
		{
			Height = (Animated == true) ? Width : cachedGraphics.bitmap.height;
		}
		
		if (!Std.is(Graphic, TextureRegion))
		{
			region = new Region(0, 0, Width, Height);
			region.width = cachedGraphics.bitmap.width;
			region.height = cachedGraphics.bitmap.height;
		}
		else
		{
			region = cast(Graphic, TextureRegion).region.clone();
			
			if (region.tileWidth > 0)
				Width = region.tileWidth;
			else
				region.tileWidth = region.width;
			
			if (region.tileHeight > 0)
				Height = region.tileWidth;
			else
				region.tileHeight = region.height;
		}
		
		width = frameWidth = Width;
		height = frameHeight = Height;
		
		animation.destroyAnimations();
		
		updateFrameData();
		resetHelpers();
		
		return this;
	}
	
	/**
	 * Create a pre-rotated sprite sheet from a simple sprite.
	 * This can make a huge difference in graphical performance!
	 * @param	Graphic			The image you want to rotate and stamp.
	 * @param	Rotations		The number of rotation frames the final sprite should have.  For small sprites this can be quite a large number (360 even) without any problems.
	 * @param	Frame			If the Graphic has a single row of square animation frames on it, you can specify which of the frames you want to use here.  Default is -1, or "use whole graphic."
	 * @param	AntiAliasing	Whether to use high quality rotations when creating the graphic.  Default is false.
	 * @param	AutoBuffer		Whether to automatically increase the image size to accomodate rotated corners.  Default is false.  Will create frames that are 150% larger on each axis than the original frame or graphic.
	 * @param	Key			Optional, set this parameter if you're loading BitmapData.
	 * @return	This FlxSprite instance (nice for chaining stuff together, if you're into that).
	 */
	public function loadRotatedGraphic(Graphic:Dynamic, Rotations:Int = 16, Frame:Int = -1, AntiAliasing:Bool = false, AutoBuffer:Bool = false, ?Key:String):FlxSprite
	{
		//Create the brush and canvas
		var rows:Int = Std.int(Math.sqrt(Rotations));
		var brush:BitmapData = FlxG.bitmap.add(Graphic, false, Key).bitmap;
		var isRegion:Bool = Std.is(Graphic, TextureRegion);
		var spriteRegion:TextureRegion = (isRegion == true) ? cast Graphic : null;
		var tempRegion:Region = (isRegion == true) ? spriteRegion.region : null;
		
		if (Frame >= 0 || isRegion)
		{
			//Using just a segment of the graphic - find the right bit here
			var full:BitmapData = brush;
			
			if (isRegion)
			{
				brush = new BitmapData(tempRegion.width, tempRegion.height);
				_flashRect.x = tempRegion.startX;
				_flashRect.y = tempRegion.startY;
				_flashRect.width = tempRegion.width;
				_flashRect.height = tempRegion.height;
				brush.copyPixels(full, _flashRect, _flashPointZero);
			}
			else
			{
				brush = new BitmapData(full.height, full.height);
				var rx:Int = Frame * brush.width;
				var ry:Int = 0;
				var fw:Int = full.width;
				if (rx >= fw)
				{
					ry = Std.int(rx / fw) * brush.height;
					rx %= fw;
				}
				_flashRect.x = rx;
				_flashRect.y = ry;
				_flashRect.width = brush.width;
				_flashRect.height = brush.height;
				brush.copyPixels(full, _flashRect, _flashPointZero);
			}
		}
		
		var max:Int = brush.width;
		if (brush.height > max)
		{
			max = brush.height;
		}
		
		if (AutoBuffer)
		{
			max = Std.int(max * 1.5);
		}
		
		var columns:Int = Math.ceil(Rotations / rows);
		width = max * columns;
		height = max * rows;
		var key:String = "";
		if (Std.is(Graphic, String))
		{
			key = Graphic;
		}
		else if (Std.is(Graphic, Class))
		{
			key = Type.getClassName(Graphic);
		}
		else if (Std.is(Graphic, BitmapData) && Key != null)
		{
			key = Key;
		}
		else if (isRegion)
		{
			key = spriteRegion.data.key;
			key += ":" + tempRegion.startX + ":" + tempRegion.startY + ":" + tempRegion.width + ":" + tempRegion.height + ":" + Rotations;
		}
		else
		{
			return null;
		}
		
		if (!isRegion)
		{
			key += ":" + Frame + ":" + width + "x" + height + ":" + Rotations;
		}
		
		var skipGen:Bool = FlxG.bitmap.checkCache(key);
		cachedGraphics = FlxG.bitmap.create(Std.int(width) + columns - 1, Std.int(height) + rows - 1, FlxColor.TRANSPARENT, true, key);
		bakedRotationAngle = 360 / Rotations;
		
		//Generate a new sheet if necessary, then fix up the width and height
		if (!skipGen)
		{
			var row:Int = 0;
			var column:Int;
			var bakedAngle:Float = 0;
			var halfBrushWidth:Int = Std.int(brush.width * 0.5);
			var halfBrushHeight:Int = Std.int(brush.height * 0.5);
			var midpointX:Int = Std.int(max * 0.5);
			var midpointY:Int = Std.int(max * 0.5);
			while (row < rows)
			{
				column = 0;
				while (column < columns)
				{
					_matrix.identity();
					_matrix.translate( -halfBrushWidth, -halfBrushHeight);
					_matrix.rotate(bakedAngle * FlxAngle.TO_RAD);
					_matrix.translate(max * column + midpointX + column, midpointY + row);
					bakedAngle += bakedRotationAngle;
					cachedGraphics.bitmap.draw(brush, _matrix, null, null, null, AntiAliasing);
					column++;
				}
				midpointY += max;
				row++;
			}
		}
		frameWidth = frameHeight = max;
		width = height = max;
		
		region = new Region(0, 0, max, max, 1, 1);
		region.width = cachedGraphics.bitmap.width;
		region.height = cachedGraphics.bitmap.height;
		
		#if !flash
		antialiasing = AntiAliasing;
		#end
		
		updateFrameData();
		resetHelpers();
		
		if (AutoBuffer)
		{
			width = brush.width;
			height = brush.height;
			centerOffsets();
		}
		
		animation.createPrerotated();
		return this;
	}
	
	/**
	 * This function creates a flat colored square image dynamically.
	 * @param	Width		The width of the sprite you want to generate.
	 * @param	Height		The height of the sprite you want to generate.
	 * @param	Color		Specifies the color of the generated block (ARGB format).
	 * @param	Unique		Whether the graphic should be a unique instance in the graphics cache.  Default is false.
	 * @param	Key			Optional parameter - specify a string key to identify this graphic in the cache.  Trumps Unique flag.
	 * @return	This FlxSprite instance (nice for chaining stuff together, if you're into that).
	 */
	public function makeGraphic(Width:Int, Height:Int, Color:Int = 0xffffffff, Unique:Bool = false, ?Key:String):FlxSprite
	{
		bakedRotationAngle = 0;
		cachedGraphics = FlxG.bitmap.create(Width, Height, Color, Unique, Key);
		region = new Region();
		region.width = Width;
		region.height = Height;
		width = region.tileWidth = frameWidth = cachedGraphics.bitmap.width;
		height = region.tileHeight = frameHeight = cachedGraphics.bitmap.height;
		animation.destroyAnimations();
		updateFrameData();
		resetHelpers();
		return this;
	}
	
	/**
	 * Loads TexturePacker atlas.
	 * @param	Data		Atlas data holding links to json-data and atlas image
	 * @param	Reverse		Whether you need this class to generate horizontally flipped versions of the animation frames. 
	 * @param	Unique		Optional, whether the graphic should be a unique instance in the graphics cache.  Default is false.
	 * @param	FrameName	Default frame to show. If null then will be used first available frame.
	 * 
	 * @return This FlxSprite instance (nice for chaining stuff together, if you're into that).
	 */
	public function loadImageFromTexture(Data:Dynamic, Reverse:Bool = false, Unique:Bool = false, ?FrameName:String):FlxSprite
	{
		bakedRotationAngle = 0;
		
		if (Std.is(Data, CachedGraphics))
		{
			cachedGraphics = cast Data;
			if (cachedGraphics.data == null)
			{
				return null;
			}
		}
		else if (Std.is(Data, TexturePackerData))
		{
			cachedGraphics = FlxG.bitmap.add(Data.assetName, Unique);
			cachedGraphics.data = cast Data;
		}
		else
		{
			return null;
		}
		
		region = new Region();
		region.width = cachedGraphics.bitmap.width;
		region.height = cachedGraphics.bitmap.height;
		
		flipped = (Reverse == true) ? cachedGraphics.bitmap.width : 0;
		
		animation.destroyAnimations();
		updateFrameData();
		resetHelpers();
		
		if (FrameName != null)
		{
			animation.frameName = FrameName;
		}
		
		resetSizeFromFrame();
		setOriginToCenter();
		return this;
	}
	
	/**
	 * Creates a pre-rotated sprite sheet from provided image in atlas.
	 * This can make a huge difference in graphical performance on flash target!
	 * @param	Data			Atlas data holding links to json-data and atlas image
	 * @param	Image			The image from atlas you want to rotate and stamp.
	 * @param	Rotations		The number of rotation frames the final sprite should have.  For small sprites this can be quite a large number (360 even) without any problems.
	 * @param	AntiAliasing	Whether to use high quality rotations when creating the graphic.  Default is false.
	 * @param	AutoBuffer		Whether to automatically increase the image size to accomodate rotated corners.
	 * 
	 * @return This FlxSprite instance (nice for chaining stuff together, if you're into that).
	 */
	public function loadRotatedImageFromTexture(Data:Dynamic, Image:String, Rotations:Int = 16, AntiAliasing:Bool = false, AutoBuffer:Bool = false):FlxSprite
	{
		var temp = loadImageFromTexture(Data);
		
		if (temp == null)
		{
			return null;
		}
		
		animation.frameName = Image;
		
		#if !flash
		antialiasing = AntiAliasing;
		#else
		var frameBitmapData:BitmapData = getFlxFrameBitmapData();
		loadRotatedGraphic(frameBitmapData, Rotations, -1, AntiAliasing, AutoBuffer, Data.assetName + ":" + Image);
		#end
		
		return this;
	}
	
	/**
	 * Resets _flashRect variable used for frame bitmapData calculation
	 */
	public inline function resetSize():Void
	{
		_flashRect.x = 0;
		_flashRect.y = 0;
		_flashRect.width = frameWidth;
		_flashRect.height = frameHeight;
	}
	
	/**
	 * Resets frame size to frame dimensions
	 */
	public inline function resetFrameSize():Void
	{
		frameWidth = Std.int(frame.sourceSize.x);
		frameHeight = Std.int(frame.sourceSize.y);
		resetSize();
	}
	
	/**
	 * Resets sprite's size back to frame size
	 */
	public inline function resetSizeFromFrame():Void
	{
		width = frameWidth;
		height = frameHeight;
	}
	
	/**
	 * Sets the sprite's origin to its center - useful after adjusting 
	 * <code>scale</code> to make sure rotations work as expected.
	 */
	public inline function setOriginToCenter():Void
	{
		_origin.set(frameWidth * 0.5, frameHeight * 0.5);
	}
	
	/**
	 * Helper function to set the graphic's dimensions by using scale, allowing you to keep the current aspect ratio
	 * should one of the Integers be <= 0. Also updates the sprite's hitbox, offset and origin for you by default!
	 * 
	 * @param	Width			How wide the graphic should be. If <= 0, and a Height is set, the aspect ratio will be kept.
	 * @param	Height			How high the graphic should be. If <= 0, and a Width is set, the aspect ratio will be kept.
	 * @param	UpdateHitbox	Whether or not to update the hitbox dimensions, offset and origin accordingly.
	 */
	public function setGraphicSize(Width:Int = 0, Height:Int = 0, UpdateHitbox:Bool = true):Void
	{
		if (Width <= 0 && Height <= 0) {
			return;
		}
		
		var newScaleX:Float = Width / frameWidth;
		var newScaleY:Float = Height / frameHeight;
		scale.set(newScaleX, newScaleY);
		
		if (Width <= 0) {
			scale.x = newScaleY;
		}
		else if (Height <= 0) {
			scale.y = newScaleX;
		}
		
		if (UpdateHitbox) 
		{
			updateHitbox();
		}	
	}
	
	/**
	 * Updates the sprite's hitbox (width, height, offset) according to the current scale. 
	 * Also calls setOriginToCenter(). Called by setGraphicSize().
	 */
	public function updateHitbox():Void
	{
		var newWidth:Float = scale.x * frameWidth;
		var newHeight:Float = scale.y * frameHeight;
		
		width = newWidth;
		height = newHeight;
		offset.set( - ((newWidth - frameWidth) * 0.5), - ((newHeight - frameHeight) * 0.5));
		setOriginToCenter();
	}
	
	/**
	 * Resets some important variables for sprite optimization and rendering.
	 */
	private function resetHelpers():Void
	{
		resetSize();
		_flashRect2.x = 0;
		_flashRect2.y = 0;
		_flashRect2.width = cachedGraphics.bitmap.width;
		_flashRect2.height = cachedGraphics.bitmap.height;
		setOriginToCenter();
		
	#if flash
		if ((framePixels == null) || (framePixels.width != frameWidth) || (framePixels.height != frameHeight))
		{
			framePixels = new BitmapData(Std.int(width), Std.int(height));
		}
		framePixels.copyPixels(cachedGraphics.bitmap, _flashRect, _flashPointZero);
		if (useColorTransform) framePixels.colorTransform(_flashRect, _colorTransform);
	#end
		
		_halfWidth = frameWidth * 0.5;
		_halfHeight = frameHeight * 0.5;
	}
	
	override public function update():Void 
	{
		super.update();
		animation.update();
	}
	
	/**
	 * Called by game loop, updates then blits or renders current frame of animation to the screen
	 */
	override public function draw():Void
	{
		if (alpha == 0)	
			return;
		
		if (dirty)	//rarely 
		{
			calcFrame();
		}
		
		if (cameras == null)
		{
			cameras = FlxG.cameras.list;
		}
		
	#if !flash
		var drawItem:DrawStackItem;
		var currDrawData:Array<Float>;
		var currIndex:Int;
		#if js
		var useAlpha:Bool = (alpha < 1);
		#end
		
		var cos:Float;
		var sin:Float;
	#end
		
		var simpleRender:Bool = isSimpleRender();
		
		for (camera in cameras)
		{
			if (!camera.visible || !camera.exists || !isOnScreen(camera))
			{
				continue;
			}
			
		#if !flash
			#if !js
			drawItem = camera.getDrawStackItem(cachedGraphics, isColored, _blendInt, antialiasing);
			#else
			drawItem = camera.getDrawStackItem(cachedGraphics, useAlpha);
			#end
			currDrawData = drawItem.drawData;
			currIndex = drawItem.position;
			
			_point.x = x - (camera.scroll.x * _scrollFactor.x) - (_offset.x);
			_point.y = y - (camera.scroll.y * _scrollFactor.y) - (_offset.y);
			
			_point.x = (_point.x) + _origin.x;
			_point.y = (_point.y) + _origin.y;
			
			#if js
			_point.x = Math.floor(_point.x);
			_point.y = Math.floor(_point.y);
			#end
		#else
			_point.x = x - (camera.scroll.x * _scrollFactor.x) - (_offset.x);
			_point.y = y - (camera.scroll.y * _scrollFactor.y) - (_offset.y);
		#end
#if flash
			if (simpleRender)
			{
				_flashPoint.x = Math.floor(_point.x);
				_flashPoint.y = Math.floor(_point.y);
				
				camera.buffer.copyPixels(framePixels, _flashRect, _flashPoint, null, null, true);
			}
			else
			{
				_matrix.identity();
				_matrix.translate( -_origin.x, -_origin.y);
				_matrix.scale(_scale.x, _scale.y);
				if ((angle != 0) && (bakedRotationAngle <= 0))
				{
					_matrix.rotate(angle * FlxAngle.TO_RAD);
				}
				_matrix.translate(_point.x + _origin.x, _point.y + _origin.y);
				camera.buffer.draw(framePixels, _matrix, null, blend, null, (antialiasing || camera.antialiasing));
			}
#else
			var csx:Float = _facingMult;
			var ssy:Float = 0;
			var ssx:Float = 0;
			var csy:Float = 1;
			
			var x1:Float = (_origin.x - frame.center.x);
			var y1:Float = (_origin.y - frame.center.y);
			
			var x2:Float = x1;
			var y2:Float = y1;
			
			// transformation matrix coefficients
			var a:Float = csx;
			var b:Float = ssx;
			var c:Float = ssy;
			var d:Float = csy;
			
			if (!simpleRender)
			{
				if (_angleChanged && (bakedRotationAngle <= 0))
				{
					var radians:Float = -angle * FlxAngle.TO_RAD;
					_sinAngle = Math.sin(radians);
					_cosAngle = Math.cos(radians);
					_angleChanged = false;
				}
				
				var sx:Float = _scale.x * _facingMult;
				
				if (frame.rotated)
				{
					cos = -_sinAngle;
					sin = _cosAngle;
					
					csx = cos * sx;
					ssy = sin * _scale.y;
					ssx = sin * sx;
					csy = cos * _scale.y;
					
					x2 = x1 * ssx - y1 * csy;
					y2 = x1 * csx + y1 * ssy;
					
					a = csy;
					b = ssy;
					c = ssx;
					d = csx;
				}
				else
				{
					cos = _cosAngle;
					sin = _sinAngle;
					
					csx = cos * sx;
					ssy = sin * _scale.y;
					ssx = sin * sx;
					csy = cos * _scale.y;
					
					x2 = x1 * csx + y1 * ssy;
					y2 = -x1 * ssx + y1 * csy;
					
					a = csx;
					b = ssx;
					c = ssy;
					d = csy;
				}
			}
			else
			{
				x2 = x1 * csx;
			}
			
			currDrawData[currIndex++] = _point.x - x2;
			currDrawData[currIndex++] = _point.y - y2;
			
			currDrawData[currIndex++] = frame.tileID;
			
			currDrawData[currIndex++] = a;
			currDrawData[currIndex++] = -b;
			currDrawData[currIndex++] = c;
			currDrawData[currIndex++] = d;
			
			#if !js
			if (isColored)
			{
				currDrawData[currIndex++] = _red; 
				currDrawData[currIndex++] = _green;
				currDrawData[currIndex++] = _blue;
			}
			currDrawData[currIndex++] = alpha;
			#else
			if (useAlpha)
			{
				currDrawData[currIndex++] = alpha;
			}
			#end
			drawItem.position = currIndex;
#end
			#if !FLX_NO_DEBUG
			FlxBasic._VISIBLECOUNT++;
			#end
		}
	}
	
	/**
	 * This function draws or stamps one <code>FlxSprite</code> onto another.
	 * This function is NOT intended to replace <code>draw()</code>!
	 * @param	Brush		The image you want to use as a brush or stamp or pen or whatever.
	 * @param	X			The X coordinate of the brush's top left corner on this sprite.
	 * @param	Y			They Y coordinate of the brush's top left corner on this sprite.
	 */
	public function stamp(Brush:FlxSprite, X:Int = 0, Y:Int = 0):Void
	{
		Brush.drawFrame();
		var bitmapData:BitmapData = Brush.framePixels;
		
		//Simple draw
		if (((Brush.angle == 0) || (Brush.bakedRotationAngle > 0)) && (Brush._scale.x == 1) && (Brush._scale.y == 1) && (Brush.blend == null))
		{
			_flashPoint.x = X + region.startX;
			_flashPoint.y = Y + region.startY;
			_flashRect2.width = bitmapData.width;
			_flashRect2.height = bitmapData.height;
			cachedGraphics.bitmap.copyPixels(bitmapData, _flashRect2, _flashPoint, null, null, true);
			_flashRect2.width = cachedGraphics.bitmap.width;
			_flashRect2.height = cachedGraphics.bitmap.height;
			
			resetFrameBitmapDatas();
			
			#if flash
			calcFrame();
			#end
			return;
		}
		
		//Advanced draw
		_matrix.identity();
		_matrix.translate(-Brush._origin.x, -Brush._origin.y);
		_matrix.scale(Brush._scale.x, Brush._scale.y);
		if (Brush.angle != 0)
		{
			_matrix.rotate(Brush.angle * FlxAngle.TO_RAD);
		}
		_matrix.translate(X + region.startX + Brush._origin.x, Y + region.startY + Brush._origin.y);
		var brushBlend:BlendMode = Brush.blend;
		cachedGraphics.bitmap.draw(bitmapData, _matrix, null, brushBlend, null, Brush.antialiasing);
		resetFrameBitmapDatas();
		#if flash
		calcFrame();
		#end
	}
	
	/**
	 * Request (or force) that the sprite update the frame before rendering.
	 * Useful if you are doing procedural generation or other weirdness!
	 * @param	Force	Force the frame to redraw, even if its not flagged as necessary.
	 */
	public inline function drawFrame(Force:Bool = false):Void
	{
		#if flash
		if (Force || dirty)
		{
			calcFrame();
		}
		#else
		calcFrame(true);
		#end
	}
	
	/**
	 * Helper function that adjusts the offset automatically to center the bounding box within the graphic.
	 * @param	AdjustPosition		Adjusts the actual X and Y position just once to match the offset change. Default is false.
	 */
	public function centerOffsets(AdjustPosition:Bool = false):Void
	{
		_offset.x = (frameWidth - width) * 0.5;
		_offset.y = (frameHeight - height) * 0.5;
		if (AdjustPosition)
		{
			x += _offset.x;
			y += _offset.y;
		}
	}
	
	/**
	 * Replaces all pixels with specified Color with NewColor pixels
	 * @param	Color				Color to replace
	 * @param	NewColor			New color
	 * @param	FetchPositions		Whether we need to store positions of pixels which colors were replaced
	 * @return	Array replaced pixels positions
	 */
	public function replaceColor(Color:Int, NewColor:Int, FetchPositions:Bool = false):Array<FlxPoint>
	{
		var positions:Array<FlxPoint> = null;
		if (FetchPositions)
		{
			positions = new Array<FlxPoint>();
		}
		
		var row:Int = region.startY;
		var column:Int;
		var rows:Int = region.height;
		var columns:Int = region.width;
		cachedGraphics.bitmap.lock();
		while(row < rows)
		{
			column = region.startX;
			while (column < columns)
			{
				if (cachedGraphics.bitmap.getPixel32(column, row) == cast Color)
				{
					cachedGraphics.bitmap.setPixel32(column, row, NewColor);
					if (FetchPositions)
					{
						positions.push(new FlxPoint(column, row));
					}
					dirty = true;
				}
				column++;
			}
			row++;
		}
		cachedGraphics.bitmap.unlock();
		resetFrameBitmapDatas();
		return positions;
	}
	
	/**
	 * Set sprite's color transformation with control over color offsets. Works only on flash target
	 * @param	redMultiplier		The value for the red multiplier, in the range from 0 to 1. 
	 * @param	greenMultiplier		The value for the green multiplier, in the range from 0 to 1. 
	 * @param	blueMultiplier		The value for the blue multiplier, in the range from 0 to 1. 
	 * @param	alphaMultiplier		The value for the alpha transparency multiplier, in the range from 0 to 1. 
	 * @param	redOffset			The offset value for the red color channel, in the range from -255 to 255.
	 * @param	greenOffset			The offset value for the green color channel, in the range from -255 to 255. 
	 * @param	blueOffset			The offset for the blue color channel value, in the range from -255 to 255. 
	 * @param	alphaOffset			The offset for alpha transparency channel value, in the range from -255 to 255. 
	 */
	public function setColorTransformation(redMultiplier:Float = 1.0, greenMultiplier:Float = 1.0, blueMultiplier:Float = 1.0, alphaMultiplier:Float = 1.0, redOffset:Float = 0, greenOffset:Float = 0, blueOffset:Float = 0, alphaOffset:Float = 0):Void
	{
		color = FlxColorUtil.getColor24(Std.int(redMultiplier * 255), Std.int(greenMultiplier * 255), Std.int(blueMultiplier * 255));
		alpha = alphaMultiplier;
		
		if (_colorTransform == null)
		{
			_colorTransform = new ColorTransform();
		}
		else
		{
			_colorTransform.redMultiplier = redMultiplier;
			_colorTransform.greenMultiplier = greenMultiplier;
			_colorTransform.blueMultiplier = blueMultiplier;
			_colorTransform.alphaMultiplier = alphaMultiplier;
			_colorTransform.redOffset = redOffset;
			_colorTransform.greenOffset = greenOffset;
			_colorTransform.blueOffset = blueOffset;
			_colorTransform.alphaOffset = alphaOffset;
		}
		
		useColorTransform = ((alpha != 1) || (color != 0xffffff) || (redOffset != 0) || (greenOffset != 0) || (blueOffset != 0) || (alphaOffset != 0));
		dirty = true;
	}
	
	private function updateColorTransform():Void
	{
		if ((alpha != 1) || (color != 0xffffff))
		{
			if (_colorTransform == null)
			{
				_colorTransform = new ColorTransform((color >> 16) / 255, (color >> 8 & 0xff) / 255, (color & 0xff) / 255, alpha);
			}
			else
			{
				_colorTransform.redMultiplier = (color >> 16) / 255;
				_colorTransform.greenMultiplier = (color >> 8 & 0xff) / 255;
				_colorTransform.blueMultiplier = (color & 0xff) / 255;
				_colorTransform.alphaMultiplier = alpha;
			}
			useColorTransform = true;
		}
		else
		{
			if (_colorTransform != null)
			{
				_colorTransform.redMultiplier = 1;
				_colorTransform.greenMultiplier = 1;
				_colorTransform.blueMultiplier = 1;
				_colorTransform.alphaMultiplier = 1;
			}
			
			useColorTransform = false;
		}
		dirty = true;
	}
	
	/**
<<<<<<< HEAD
	 * Check and see if this object is currently on screen.
	 * Differs from <code>FlxObject</code>'s implementation
	 * in that it takes the actual graphic into account,
	 * not just the hitbox or bounding box or whatever.
	 * @param	Camera		Specify which game camera you want.  If null getScreenXY() will just grab the first global camera.
	 * @return	Whether the object is on screen or not.
	 */
	override public function onScreen(Camera:FlxCamera = null):Bool
	{
		if (Camera == null)
		{
			Camera = FlxG.camera;
		}
		
		var minX:Float = x - _offset.x - Camera.scroll.x * _scrollFactor.x;
		var minY:Float = y - _offset.y - Camera.scroll.y * _scrollFactor.y;
		var maxX:Float = 0;
		var maxY:Float = 0;
		
		if ((angle == 0 || bakedRotationAngle > 0) && (_scale.x == 1) && (_scale.y == 1))
		{
			maxX = minX + frameWidth;
			maxY = minY + frameHeight;
		}
		else
		{
			var radiusX:Float = _halfWidth;
			var radiusY:Float = _halfHeight;
			
			if (_origin.x == _halfWidth)
			{
				radiusX = Math.abs(_halfWidth * _scale.x);
			}
			else
			{
				var sox:Float = _scale.x * _origin.x;
				var sfw:Float = _scale.x * frameWidth;
				var x1:Float = Math.abs(sox);
				var x2:Float = Math.abs(sfw - sox);
				radiusX = Math.max(x2, x1);
			}
			
			if (_origin.y == _halfHeight)
			{
				radiusY = Math.abs(_halfHeight * _scale.y);
			}
			else
			{
				var soy:Float = _scale.y * _origin.y;
				var sfh:Float = _scale.y * frameHeight;
				var y1:Float = Math.abs(soy);
				var y2:Float = Math.abs(sfh - soy);
				radiusY = Math.max(y2, y1);
			}
			
			var radius:Float = Math.max(radiusX, radiusY);
			radius *= 1.415; // Math.sqrt(2);
			
			minX += _origin.x;
			maxX = minX + radius;
			minX -= radius;
			
			minY += _origin.y;
			maxY = minY + radius;
			minY -= radius;
		}
		
		if (maxX < 0 || minX > Camera.width)
			return false;
		
		if (maxY < 0 || minY > Camera.height)
			return false;
		
		return true;
	}
	
	/**
=======
>>>>>>> 97a83db0
	 * Checks to see if a point in 2D world space overlaps this <code>FlxSprite</code> object's current displayed pixels.
	 * This check is ALWAYS made in screen space, and always takes scroll factors into account.
	 * @param	Point		The point in world space you want to check.
	 * @param	Mask		Used in the pixel hit test to determine what counts as solid.
	 * @param	Camera		Specify which game camera you want.  If null getScreenXY() will just grab the first global camera.
	 * @return	Whether or not the point overlaps this object.
	 */
	public function pixelsOverlapPoint(point:FlxPoint, Mask:Int = 0xFF, ?Camera:FlxCamera):Bool
	{
		if (Camera == null)
		{
			Camera = FlxG.camera;
		}
		getScreenXY(_point, Camera);
		_point.x = _point.x - _offset.x;
		_point.y = _point.y - _offset.y;
		_flashPoint.x = (point.x - Camera.scroll.x) - _point.x;
		_flashPoint.y = (point.y - Camera.scroll.y) - _point.y;

		// 1. Check to see if the point is outside of framePixels rectangle
		if (_flashPoint.x < 0 || _flashPoint.x > frameWidth || _flashPoint.y < 0 || _flashPoint.y > frameHeight)
		{
			return false;
		}
		else // 2. Check pixel at (_flashPoint.x, _flashPoint.y)
		{
			var frameData:BitmapData = getFlxFrameBitmapData();
			var pixelColor:Int = frameData.getPixel32(Std.int(_flashPoint.x), Std.int(_flashPoint.y));
			var pixelAlpha:Int = (pixelColor >> 24) & 0xFF;
			return (pixelAlpha * alpha >= Mask);
		}
	}
	
	/**
	 * Internal function to update the current animation frame.
	 * 
	 * @param	RunOnCpp	Whether the frame should also be recalculated if we're on a non-flash target
	 */
	private function calcFrame(RunOnCpp:Bool = false):Void
	{
		if (cachedGraphics == null)	loadGraphic(FlxAssets.IMG_DEFAULT);
		
		#if !(flash || js)
		if (!RunOnCpp)
		{
			return;
		}
		#end
		
		if (frame != null)
		{
			if ((framePixels == null) || (framePixels.width != frameWidth) || (framePixels.height != frameHeight))
			{
				if (framePixels != null)
					framePixels.dispose();
					
				framePixels = new BitmapData(Std.int(frame.sourceSize.x), Std.int(frame.sourceSize.y));
			}
				
			framePixels.copyPixels(getFlxFrameBitmapData(), _flashRect, _flashPointZero);
		}
			
		if (useColorTransform) 
		{
			framePixels.colorTransform(_flashRect, _colorTransform);
		}
		
		dirty = false;
	}
	
	/**
	 * Use this method for creating tileSheet for FlxSprite. Must be called after makeGraphic(), loadGraphic or loadRotatedGraphic().
	 * If you forget to call it then you will not see this FlxSprite on c++ target
	 */
	public function updateFrameData():Void
	{
		if (cachedGraphics == null)
		{
			return;
		}
		
		if (cachedGraphics.data != null && (region.tileWidth == 0 && region.tileHeight == 0))
		{
			framesData = cachedGraphics.tilesheet.getTexturePackerFrames(cachedGraphics.data);
		}
		else
		{
			framesData = cachedGraphics.tilesheet.getSpriteSheetFrames(region, null);
		}
		
		frame = framesData.frames[0];
		frames = framesData.frames.length;
		resetSizeFromFrame();
	}
	
	/**
	 * Retrieves BitmapData of current FlxFrame
	 */
	public inline function getFlxFrameBitmapData():BitmapData
	{
		var frameBmd:BitmapData = null;
		if (frame != null)
		{
			if (facing == FlxObject.LEFT && flipped > 0)
			{
				frameBmd = frame.getHReversedBitmap();
			}
			else
			{
				frameBmd = frame.getBitmap();
			}
		}
		
		return frameBmd;
	}
	
	/**
	 * Retrieve the midpoint of this sprite's graphic in world coordinates.
	 * 
	 * @param	point	Allows you to pass in an existing <code>FlxPoint</code> object if you're so inclined. Otherwise a new one is created.
	 * @return	A <code>FlxPoint</code> object containing the midpoint of this sprite's graphic in world coordinates.
	 */
	public function getGraphicMidpoint(?point:FlxPoint):FlxPoint
	{
		if (point == null)
		{
			point = new FlxPoint();
		}
		return point.set(x + frameWidth * 0.5, y + frameHeight * 0.5);
	}
	
	/**
	 * Helper function for reseting precalculated FlxFrame bitmapdatas.
	 * Useful when _pixels bitmapdata changes (e.g. after stamp(), FlxSpriteUtil.drawLine() and other similar method calls).
	 */
	public inline function resetFrameBitmapDatas():Void
	{
		cachedGraphics.tilesheet.destroyFrameBitmapDatas();
	}
	
	/**
	 * Check and see if this object is currently on screen. Differs from <code>FlxObject</code>'s implementation
	 * in that it takes the actual graphic into account, not just the hitbox or bounding box or whatever.
	 * 
	 * @param	Camera		Specify which game camera you want.  If null getScreenXY() will just grab the first global camera.
	 * @return	Whether the object is on screen or not.
	 */
	override public function isOnScreen(?Camera:FlxCamera):Bool
	{
		if (Camera == null)
		{
			Camera = FlxG.camera;
		}
		
		var minX:Float = x - _offset.x - Camera.scroll.x * _scrollFactor.x;
		var minY:Float = y - _offset.y - Camera.scroll.y * _scrollFactor.y;
		var maxX:Float = 0;
		var maxY:Float = 0;
		
		if ((angle == 0 || bakedRotation > 0) && (_scale.x == 1) && (_scale.y == 1))
		{
			maxX = minX + frameWidth;
			maxY = minY + frameHeight;
		}
		else
		{
			var radiusX:Float = _halfWidth;
			var radiusY:Float = _halfHeight;
			
			if (_origin.x == _halfWidth)
			{
				radiusX = Math.abs(_halfWidth * _scale.x);
			}
			else
			{
				var sox:Float = _scale.x * _origin.x;
				var sfw:Float = _scale.x * frameWidth;
				var x1:Float = Math.abs(sox);
				var x2:Float = Math.abs(sfw - sox);
				radiusX = Math.max(x2, x1);
			}
			
			if (_origin.y == _halfHeight)
			{
				radiusY = Math.abs(_halfHeight * _scale.y);
			}
			else
			{
				var soy:Float = _scale.y * _origin.y;
				var sfh:Float = _scale.y * frameHeight;
				var y1:Float = Math.abs(soy);
				var y2:Float = Math.abs(sfh - soy);
				radiusY = Math.max(y2, y1);
			}
			
			var radius:Float = Math.max(radiusX, radiusY);
			radius *= 1.415; // Math.sqrt(2);
			
			minX += _origin.x;
			maxX = minX + radius;
			minX -= radius;
			
			minY += _origin.y;
			maxY = minY + radius;
			minY -= radius;
		}
		
		if (maxX < 0 || minX > Camera.width)
			return false;
		
		if (maxY < 0 || minY > Camera.height)
			return false;
		
		return true;
	}
	
	/**
	 * Checks if the Sprite is being rendered in "simple mode" (via copyPixels). True for flash when no angle, bakedRotations, 
	 * scaling or blend modes are used. This enables the sprite to be rendered much faster if true.
	 */
	public function isSimpleRender():Bool
	{ 
		#if flash
		return (((angle == 0) || (bakedRotationAngle > 0)) && (_scale.x == 1) && (_scale.y == 1) && (blend == null) && (forceComplexRender == false));
		#else
		return (((angle == 0 && frame.additionalAngle == 0) || (bakedRotationAngle > 0)) && (_scale.x == 1) && (_scale.y == 1));
		#end
	}
	
	/**
	 * PROPERTIES
	 */
	private function get_pixels():BitmapData
	{
		return cachedGraphics.bitmap;
	}
	
	private function set_pixels(Pixels:BitmapData):BitmapData
	{
		var key:String = FlxG.bitmap.getCacheKeyFor(Pixels);
		
		if (key == null)
		{
			key = FlxG.bitmap.getUniqueKey();
			FlxG.bitmap.add(Pixels, false, key);
		}
		
		cachedGraphics = FlxG.bitmap.get(key);
		
		if (region == null)	
		{
			region = new Region();
		}
		
		region.startX = 0;
		region.startY = 0;
		region.tileWidth = region.width = cachedGraphics.bitmap.width;
		region.tileHeight = region.height = cachedGraphics.bitmap.height;
		region.spacingX = 0;
		region.spacingY = 0;
		
		width = frameWidth = cachedGraphics.bitmap.width;
		height = frameHeight = cachedGraphics.bitmap.height;
		animation.destroyAnimations();
		
		updateFrameData();
		resetHelpers();
		// not sure if i should add this line...
		resetFrameBitmapDatas();
		
		return Pixels;
	}
	
	private function set_frame(Value:FlxFrame):FlxFrame
	{
		frame = Value;
		if (frame != null)
		{
			resetFrameSize();
			dirty = true;
		}
		else if(framesData != null && framesData.frames != null && framesData.frames.length > 0)
		{
			frame = framesData.frames[0];
			dirty = true;
		}
		return frame;
	}
	
	private function set_facing(Direction:Int):Int
	{
		if (facing != Direction)
		{
			dirty = true;
		}
		facing = Direction;
		#if !flash
		_facingMult = ((flipped != 0) && (facing == FlxObject.LEFT)) ? -1 : 1;
		#end
		return Direction;
	}
	
	private function set_alpha(Alpha:Float):Float
	{
		if (Alpha > 1)
		{
			Alpha = 1;
		}
		if (Alpha < 0)
		{
			Alpha = 0;
		}
		if (Alpha == alpha)
		{
			return alpha;
		}
		alpha = Alpha;
		updateColorTransform();
		return alpha;
	}
	
	private function set_color(Color:Int):Int
	{
		Color &= 0x00ffffff;
		if (color == Color)
		{
			return Color;
		}
		color = Color;
		updateColorTransform();
		
		#if !flash
		_red = (color >> 16) / 255;
		_green = (color >> 8 & 0xff) / 255;
		_blue = (color & 0xff) / 255;
		isColored = color < 0xffffff;
		#end
		
		return color;
	}
	
	private function get_colorTransform():ColorTransform 
	{
		return _colorTransform;
	}
	
	override private function set_angle(Value:Float):Float
	{
		_angleChanged = (angle != Value) || _angleChanged;
		return super.set_angle(Value);
	}
	
	private function set_origin(Value:FlxPoint):FlxPoint
	{
		_origin = cast Value;
		return origin = Value;
	}
	
	private function set_offset(Value:FlxPoint):FlxPoint
	{
		_offset = cast Value;
		return offset = Value;
	}
	
	private function set_scale(Value:FlxPoint):FlxPoint
	{
		_scale = cast Value;
		return scale = Value;
	}
	
	private inline function get_blend():BlendMode
	{
		return _blend;
	}
	
	private function set_blend(Value:BlendMode):BlendMode 
	{
		#if !flash
		if (Value != null)
		{
			switch (Value)
			{
				case BlendMode.ADD:
					_blendInt = Tilesheet.TILE_BLEND_ADD;
			#if !js
				case BlendMode.MULTIPLY:
					_blendInt = Tilesheet.TILE_BLEND_MULTIPLY;
				case BlendMode.SCREEN:
					_blendInt = Tilesheet.TILE_BLEND_SCREEN;
			#end
				default:
					_blendInt = Tilesheet.TILE_BLEND_NORMAL;
			}
		}
		else
		{
			_blendInt = 0;
		}
		#end
		_blend = Value;
		return Value;
	}
}<|MERGE_RESOLUTION|>--- conflicted
+++ resolved
@@ -63,7 +63,7 @@
 	 * The minimum angle (out of 360°) for which a new baked rotation exists. Example: 90 means there 
 	 * are 4 baked rotations in the spritesheet. 0 if this sprite does not have any baked rotations.
 	 */
-	public var bakedRotationAngle(default, null):Float;
+	public var bakedRotation(default, null):Float;
 	/**
 	 * Set <code>alpha</code> to a number between 0 and 1 to change the opacity of the sprite.
 	 */
@@ -273,12 +273,12 @@
 		
 		region = Sprite.region.clone();
 		flipped = Sprite.flipped;
-		bakedRotationAngle = Sprite.bakedRotationAngle;
+		bakedRotation = Sprite.bakedRotation;
 		cachedGraphics = Sprite.cachedGraphics;
 		
 		width = frameWidth = Sprite.frameWidth;
 		height = frameHeight = Sprite.frameHeight;
-		if (bakedRotationAngle > 0)
+		if (bakedRotation > 0)
 		{
 			width = Sprite.width;
 			height = Sprite.height;
@@ -306,7 +306,7 @@
 	 */
 	public function loadGraphic(Graphic:Dynamic, Animated:Bool = false, Reverse:Bool = false, Width:Int = 0, Height:Int = 0, Unique:Bool = false, ?Key:String):FlxSprite
 	{
-		bakedRotationAngle = 0;
+		bakedRotation = 0;
 		cachedGraphics = FlxG.bitmap.add(Graphic, Unique, Key);
 		
 		flipped = (Reverse == true) ? cachedGraphics.bitmap.width : 0;
@@ -450,7 +450,7 @@
 		
 		var skipGen:Bool = FlxG.bitmap.checkCache(key);
 		cachedGraphics = FlxG.bitmap.create(Std.int(width) + columns - 1, Std.int(height) + rows - 1, FlxColor.TRANSPARENT, true, key);
-		bakedRotationAngle = 360 / Rotations;
+		bakedRotation = 360 / Rotations;
 		
 		//Generate a new sheet if necessary, then fix up the width and height
 		if (!skipGen)
@@ -471,7 +471,7 @@
 					_matrix.translate( -halfBrushWidth, -halfBrushHeight);
 					_matrix.rotate(bakedAngle * FlxAngle.TO_RAD);
 					_matrix.translate(max * column + midpointX + column, midpointY + row);
-					bakedAngle += bakedRotationAngle;
+					bakedAngle += bakedRotation;
 					cachedGraphics.bitmap.draw(brush, _matrix, null, null, null, AntiAliasing);
 					column++;
 				}
@@ -515,7 +515,7 @@
 	 */
 	public function makeGraphic(Width:Int, Height:Int, Color:Int = 0xffffffff, Unique:Bool = false, ?Key:String):FlxSprite
 	{
-		bakedRotationAngle = 0;
+		bakedRotation = 0;
 		cachedGraphics = FlxG.bitmap.create(Width, Height, Color, Unique, Key);
 		region = new Region();
 		region.width = Width;
@@ -539,7 +539,7 @@
 	 */
 	public function loadImageFromTexture(Data:Dynamic, Reverse:Bool = false, Unique:Bool = false, ?FrameName:String):FlxSprite
 	{
-		bakedRotationAngle = 0;
+		bakedRotation = 0;
 		
 		if (Std.is(Data, CachedGraphics))
 		{
@@ -802,7 +802,7 @@
 				_matrix.identity();
 				_matrix.translate( -_origin.x, -_origin.y);
 				_matrix.scale(_scale.x, _scale.y);
-				if ((angle != 0) && (bakedRotationAngle <= 0))
+				if ((angle != 0) && (bakedRotation <= 0))
 				{
 					_matrix.rotate(angle * FlxAngle.TO_RAD);
 				}
@@ -829,7 +829,7 @@
 			
 			if (!simpleRender)
 			{
-				if (_angleChanged && (bakedRotationAngle <= 0))
+				if (_angleChanged && (bakedRotation <= 0))
 				{
 					var radians:Float = -angle * FlxAngle.TO_RAD;
 					_sinAngle = Math.sin(radians);
@@ -926,7 +926,7 @@
 		var bitmapData:BitmapData = Brush.framePixels;
 		
 		//Simple draw
-		if (((Brush.angle == 0) || (Brush.bakedRotationAngle > 0)) && (Brush._scale.x == 1) && (Brush._scale.y == 1) && (Brush.blend == null))
+		if (((Brush.angle == 0) || (Brush.bakedRotation > 0)) && (Brush._scale.x == 1) && (Brush._scale.y == 1) && (Brush.blend == null))
 		{
 			_flashPoint.x = X + region.startX;
 			_flashPoint.y = Y + region.startY;
@@ -1105,86 +1105,6 @@
 	}
 	
 	/**
-<<<<<<< HEAD
-	 * Check and see if this object is currently on screen.
-	 * Differs from <code>FlxObject</code>'s implementation
-	 * in that it takes the actual graphic into account,
-	 * not just the hitbox or bounding box or whatever.
-	 * @param	Camera		Specify which game camera you want.  If null getScreenXY() will just grab the first global camera.
-	 * @return	Whether the object is on screen or not.
-	 */
-	override public function onScreen(Camera:FlxCamera = null):Bool
-	{
-		if (Camera == null)
-		{
-			Camera = FlxG.camera;
-		}
-		
-		var minX:Float = x - _offset.x - Camera.scroll.x * _scrollFactor.x;
-		var minY:Float = y - _offset.y - Camera.scroll.y * _scrollFactor.y;
-		var maxX:Float = 0;
-		var maxY:Float = 0;
-		
-		if ((angle == 0 || bakedRotationAngle > 0) && (_scale.x == 1) && (_scale.y == 1))
-		{
-			maxX = minX + frameWidth;
-			maxY = minY + frameHeight;
-		}
-		else
-		{
-			var radiusX:Float = _halfWidth;
-			var radiusY:Float = _halfHeight;
-			
-			if (_origin.x == _halfWidth)
-			{
-				radiusX = Math.abs(_halfWidth * _scale.x);
-			}
-			else
-			{
-				var sox:Float = _scale.x * _origin.x;
-				var sfw:Float = _scale.x * frameWidth;
-				var x1:Float = Math.abs(sox);
-				var x2:Float = Math.abs(sfw - sox);
-				radiusX = Math.max(x2, x1);
-			}
-			
-			if (_origin.y == _halfHeight)
-			{
-				radiusY = Math.abs(_halfHeight * _scale.y);
-			}
-			else
-			{
-				var soy:Float = _scale.y * _origin.y;
-				var sfh:Float = _scale.y * frameHeight;
-				var y1:Float = Math.abs(soy);
-				var y2:Float = Math.abs(sfh - soy);
-				radiusY = Math.max(y2, y1);
-			}
-			
-			var radius:Float = Math.max(radiusX, radiusY);
-			radius *= 1.415; // Math.sqrt(2);
-			
-			minX += _origin.x;
-			maxX = minX + radius;
-			minX -= radius;
-			
-			minY += _origin.y;
-			maxY = minY + radius;
-			minY -= radius;
-		}
-		
-		if (maxX < 0 || minX > Camera.width)
-			return false;
-		
-		if (maxY < 0 || minY > Camera.height)
-			return false;
-		
-		return true;
-	}
-	
-	/**
-=======
->>>>>>> 97a83db0
 	 * Checks to see if a point in 2D world space overlaps this <code>FlxSprite</code> object's current displayed pixels.
 	 * This check is ALWAYS made in screen space, and always takes scroll factors into account.
 	 * @param	Point		The point in world space you want to check.
@@ -1408,9 +1328,9 @@
 	public function isSimpleRender():Bool
 	{ 
 		#if flash
-		return (((angle == 0) || (bakedRotationAngle > 0)) && (_scale.x == 1) && (_scale.y == 1) && (blend == null) && (forceComplexRender == false));
+		return (((angle == 0) || (bakedRotation > 0)) && (_scale.x == 1) && (_scale.y == 1) && (blend == null) && (forceComplexRender == false));
 		#else
-		return (((angle == 0 && frame.additionalAngle == 0) || (bakedRotationAngle > 0)) && (_scale.x == 1) && (_scale.y == 1));
+		return (((angle == 0 && frame.additionalAngle == 0) || (bakedRotation > 0)) && (_scale.x == 1) && (_scale.y == 1));
 		#end
 	}
 	
