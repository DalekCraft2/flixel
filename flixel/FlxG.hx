--- conflicted
+++ resolved
@@ -92,11 +92,7 @@
 	 * The HaxeFlixel version, in semantic versioning syntax. Use Std.string()
 	 * on it to get a String formatted like this: "HaxeFlixel MAJOR.MINOR.PATCH-PATCH_VERSION".
 	 */ 
-<<<<<<< HEAD
 	public static var VERSION(default, null):FlxVersion = new FlxVersion(4, 0, 0, "dev");
-=======
-	public static var VERSION(default, null):FlxVersion = new FlxVersion(3, 3, 4);
->>>>>>> 224586fe
 	
 	/**
 	 * Internal tracker for game object.
