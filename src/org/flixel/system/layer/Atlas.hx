package org.flixel.system.layer;

import nme.display.Bitmap;
import nme.display.BitmapData;
import nme.geom.Point;
import nme.geom.Rectangle;
import org.flixel.FlxG;
import org.flixel.system.layer.TileSheetData;

/**
 * Atlas class
 * @author Zaphod
 */
class Atlas
{
	/**
	 * Storate for all created atlases in current state
	 */
	private static var _atlasCache:Map<String, Atlas> = new Map<String, Atlas>();
	
	public var tempStorage:Array<TempAtlasObj>;
	
	/**
	 * Root node of atlas
	 */
	public var root:Node;
	
	/**
	 * Name of the atlas. Don't change it manually!!!
	 */
	public var name:String;
	
	public var nodes:Map<String, Node>;
	public var atlasBitmapData:BitmapData;
	
	/**
	 * Offsets between nodes in atlas
	 */
	public var borderX:Int;
	public var borderY:Int;
	
	public var _tileSheetData:TileSheetData;
	
	/**
	 * Bool flag for internal use.
	 */
	private var _fromBitmapData:Bool;
	
	/**
	 * Atlas constructor
	 * @param	width		atlas width
	 * @param	height		atlas height
	 * @param	borderX		horizontal distance between nodes
	 * @param	borderY		vertical distance between nodes
	 */
	public function new(name:String, width:Int, height:Int, borderX:Int = 1, borderY:Int = 1, bitmapData:BitmapData = null) 
	{
		nodes = new Map<String, Node>();
		this.name = name;
		
		if (bitmapData == null)
		{
			root = new Node(this, new Rectangle(0, 0, width, height));
			atlasBitmapData = new BitmapData(width, height, true, FlxG.TRANSPARENT);
			_fromBitmapData = false;
		}
		else
		{
			root = new Node(this, bitmapData.rect, bitmapData, name);
			atlasBitmapData = bitmapData;
			nodes.set(name, root);
			_fromBitmapData = true;
		}
		
		this.borderX = borderX;
		this.borderY = borderY;
		
		_tileSheetData = createTileSheetData(atlasBitmapData);
		
		_atlasCache.set(name, this);
	}

	/**
	* Creates TileSheetData for BitmapData.
	* @param bitmapData    BitmapData for that TileSheetData will be created
	* @return TileSheetData
	*/
	public function createTileSheetData(bitmapData:BitmapData):TileSheetData
	{
	return TileSheetData.addTileSheet(bitmapData);
	}

	/**
	   * Returns true if atlas for key is already exist.
	   * @param key   atlas' key (name)
	   * @return true if atlas already in cache
	*/
	public static function isExists(key:String):Bool
	{
		return _atlasCache.exists(key);
	}
	
	/**
	 * Gets atlas from cache or creates new one.
	 * @param	Key			atlas' key (name)
	 * @param	BmData		atlas' bitmapdata
	 * @return	atlas from cache
	 */
	public static function getAtlas(Key:String, BmData:BitmapData, Unique:Bool = false):Atlas
	{
		var alreadyExist:Bool = isExists(Key);
		
		if (!Unique && alreadyExist)
		{
			return _atlasCache.get(Key);
		}
		
		var AtlasKey:String = Key;
		if (Unique && alreadyExist)
		{
			AtlasKey = getUniqueKey(Key);
		}
		
		var atlas:Atlas = new Atlas(AtlasKey, BmData.width, BmData.height, 1, 1, BmData);
		return atlas;
	}
	
	public static function getUniqueKey(Key:String):String
	{
		if (!_atlasCache.exists(Key)) return Key;
		
		var AtlasKey:String = Key;
		var i:Int = 1;
		while (_atlasCache.exists(Key + i))
		{
			i++;
		}
		AtlasKey = Key + i;
		return AtlasKey;
	}
	
	/**
	 * Removes atlas from cache
	 * @param	atlas	Atlas to remove
	 * @param	destroy	if you set this param to true then atlas will be destroyed. Be carefull with it.
	 */
	public static function removeAtlas(atlas:Atlas, destroy:Bool = false):Void
	{
		var currAtlas:Atlas;
		for (key in _atlasCache.keys())
		{
			currAtlas = _atlasCache.get(key);
			if (currAtlas == atlas)
			{
				_atlasCache.remove(key);
				if (destroy) atlas.destroy();
				return;
			}
		}
	}
	
	/**
	 * Clears atlas cache. Please don't use it if you don't know what are you doing.
	 */
	public static function clearAtlasCache():Void
	{
		var atlas:Atlas;
		for (key in _atlasCache.keys())
		{
			atlas = _atlasCache.get(key);
			_atlasCache.remove(key);
			atlas.destroy();
		}
	}
	
	/**
	 * This method could optimize atlas after adding new nodes with addNode() method.
	 * Don't use it!!!
	 */
	public function rebuildAtlas():Void
	{
		createQueue();
		for (node in nodes)
		{
			addToQueue(node.item, node.key);
		}
		
		clear();
		generateAtlasFromQueue();
	}
	
	/**
	 * This method will update atlas bitmapData 
	 * so it will show changes in node's bitmapDatas
	 */
	public function redrawNode(node:Node):Void
	{
		if (hasNodeWithName(node.key) && atlasBitmapData != node.item)
		{
			atlasBitmapData.fillRect(node.rect, FlxG.TRANSPARENT);
			atlasBitmapData.copyPixels(node.item, node.rect, node.point);
		}
	}
	
	/**
	 * Redraws all nodes on atlasBitmapData
	 */
	public function redrawAll():Void
	{
		atlasBitmapData.fillRect(atlasBitmapData.rect, FlxG.TRANSPARENT);
		
		for (node in nodes)
		{
			atlasBitmapData.copyPixels(node.item, node.rect, node.point);
		}
	}
	
	/**
	 * Resizes atlas to new dimensions. Don't use it
	 */
	public function resize(newWidth:Int, newHeight:Int):Void
	{
		root.rect.width = newWidth;
		root.rect.height = newHeight;
		atlasBitmapData.dispose();
		atlasBitmapData = new BitmapData(newWidth, newHeight, true, FlxG.TRANSPARENT);
		rebuildAtlas();
	}
	
	/**
	 * Simply adds new node to atlas.
	 * @param	data	image to hold
	 * @param	key		image name
	 * @return			added node
	 */
	public function addNode(data:BitmapData, key:String):Node
	{
		if (hasNodeWithName(key) == true)
		{
			return nodes.get(key);
		}
		
		if (root.canPlace(data.width, data.height) == false)
		{
			return null;
		}
		
		var insertWidth:Int = (data.width == width) ? data.width : data.width + borderX;
		var insertHeight:Int = (data.height == height) ? data.height : data.height + borderY;
		
		var nodeToInsert:Node = findNodeToInsert(insertWidth, insertHeight);
		if (nodeToInsert != null)
		{
			var firstChild:Node;
			var secondChild:Node;
			var firstGrandChild:Node;
			var secondGrandChild:Node;
			
			var dw:Int = nodeToInsert.width - insertWidth;
			var dh:Int = nodeToInsert.height - insertHeight;
			
			if (dw > dh) // divide horizontally
			{
				firstChild = new Node(this, new Rectangle(nodeToInsert.x, nodeToInsert.y, insertWidth, nodeToInsert.height));
				secondChild = new Node(this, new Rectangle(nodeToInsert.x + insertWidth, nodeToInsert.y, nodeToInsert.width - insertWidth, nodeToInsert.height));
				
				firstGrandChild = new Node(this, new Rectangle(firstChild.x, firstChild.y, insertWidth, insertHeight), data, key);
				secondGrandChild = new Node(this, new Rectangle(firstChild.x, firstChild.y + insertHeight, insertWidth, firstChild.height - insertHeight));
			}
			else // divide vertically
			{
				firstChild = new Node(this, new Rectangle(nodeToInsert.x, nodeToInsert.y, nodeToInsert.width, insertHeight));
				secondChild = new Node(this, new Rectangle(nodeToInsert.x, nodeToInsert.y + insertHeight, nodeToInsert.width, nodeToInsert.height - insertHeight));
				
				firstGrandChild = new Node(this, new Rectangle(firstChild.x, firstChild.y, insertWidth, insertHeight), data, key);
				secondGrandChild = new Node(this, new Rectangle(firstChild.x + insertWidth, firstChild.y, firstChild.width - insertWidth, insertHeight));
			}
			
			firstChild.left = firstGrandChild;
			firstChild.right = secondGrandChild;
			
			nodeToInsert.left = firstChild;
			nodeToInsert.right = secondChild;
			
			atlasBitmapData.copyPixels(data, data.rect, firstGrandChild.point);
			
			nodes.set(key, firstGrandChild);
			
			return firstGrandChild;
		}
		
		return null;
	}
	
	/**
	 * Total width of atlas
	 */
	public var width(get_width, null):Int;
	
	private function get_width():Int
	{
		return root.width;
	}
	
	/**
	 * Total height of atlas
	 */
	public var height(get_height, null):Int;
	
	private function get_height():Int
	{
		return root.height;
	}
	
	/**
	 * Checks if atlas already contains node with the same name
	 * @param	nodeName	node name to check
	 * @return				true if atlas already contains node with the name
	 */
	public function hasNodeWithName(nodeName:String):Bool
	{
		return nodes.exists(nodeName);
	}
	
	/**
	 * Gets node by it's name
	 * @param	key		node name to search
	 * @return	node with searched name. Null if atlas doesn't contain node with a such name
	 */
	public function getNodeByKey(key:String):Node
	{
		if (hasNodeWithName(key) == true)
		{
			return nodes.get(key);
		}
		
		return null;
	}
	
	/**
	 * Get's node by bitmapData
	 * @param	bitmap	bitmapdata to search
	 * @return			node with searched bitmapData. Null if atlas doesn't contain node with a such bitmapData
	 */
	public function getNodeByBitmap(bitmap:BitmapData):Node
	{
		for (node in nodes)
		{
			if (node.item == bitmap)
			{
				return node;
			}
		}
		
		return null;
	}
	
	/**
	 * Optimized version of method for adding multiple nodes to atlas. Uses less atlas' area
	 * @param	bitmaps		BitmapData's to insert
	 * @param	keys		Names of these bitmapData's
	 * @return				true if ALL nodes were added successfully.
	 */
	public function addNodes(bitmaps:Array<BitmapData>, keys:Array<String>):Bool
	{
		var numKeys:Int = keys.length;
		var numBitmaps:Int = bitmaps.length;
		
		if (numBitmaps != numKeys)
		{
			return false;
		}
		
		var sortedBitmaps:Array<BitmapData> = bitmaps.slice(0, bitmaps.length);
		sortedBitmaps.sort(bitmapSorter);
		
		var node:Node;
		var result:Bool = true;
		var index:Int;
		for (i in 0...(numBitmaps))
		{
			index = indexOf(bitmaps, sortedBitmaps[i]);
			node = addNode(sortedBitmaps[i], keys[index]);
			if (node == null)
			{
				result = false;
			}
		}
		
		return result;
	}
	
	private function indexOf(bitmaps:Array<BitmapData>, bmd:BitmapData):Int
	{
		for (i in 0...(bitmaps.length))
		{
			if (bitmaps[i] == bmd)
			{
				return i;
			}
		}
		
		return -1;
	}
	
	private function bitmapSorter(bmd1:BitmapData, bmd2:BitmapData):Int
	{
		if (bmd2.width == bmd1.width)
		{
			if (bmd2.height == bmd1.height)
			{
				return 0;
			}
			else if (bmd2.height > bmd1.height)
			{
				return 1;
			}
			else
			{
				return -1;
			}
		}
		
		if (bmd2.width > bmd1.width)
		{
			return 1;
		}
		
		return -1;
	}
	
	/**
	 * Creates new "queue" for adding new nodes
	 */
	public function createQueue():Void
	{
		tempStorage = new Array<TempAtlasObj>();
	}
	
	/**
	 * Adds new object to queue for later creation of new node
	 * @param	data	bitmapData to hold
	 * @param	key		"name" of bitmapData
	 */
	public function addToQueue(data:BitmapData, key:String):Void
	{
		if (tempStorage == null)
		{
			tempStorage = new Array<TempAtlasObj>();
		}
		
		tempStorage.push({bmd: data, keyStr: key});
	}
	
	/**
	 * Adds all objects in "queue" to existing atlas. Doesn't erase any node
	 */
	public function generateAtlasFromQueue():Void
	{
		if (tempStorage != null)
		{
			var bitmaps:Array<BitmapData> = new Array<BitmapData>();
			var keys:Array<String> = new Array<String>();
			for (obj in tempStorage)
			{
				bitmaps.push(obj.bmd);
				keys.push(obj.keyStr);
			}
			addNodes(bitmaps, keys);
			tempStorage = null;
		}
	}
	
	/**
	 * Destroys atlas. Use only if you want to clear memory and don't need this atlas anymore
	 */
	public function destroy():Void
	{
		tempStorage = null;
		deleteSubtree(root);
		root = null;
		if (!_fromBitmapData && atlasBitmapData != null)	
		{
			atlasBitmapData.dispose();
		}
		atlasBitmapData = null;
		_tileSheetData = null;
		nodes = null;
	}
	
	/**
	 * Clears all data in atlas. Use it when you want reuse this atlas
	 */
	public function clear():Void
	{
		var rootWidth:Int = root.width;
		var rootHeight:Int = root.height;
		deleteSubtree(root);
		
		root = new Node(this, new Rectangle(0, 0, rootWidth, rootHeight));
		atlasBitmapData.fillRect(root.rect, FlxG.TRANSPARENT);
		nodes = new Map<String, Node>();
	}
	
	/**
	 * This method is used by FlxText objects only.
	 * @param	bmd		updated FlxText's bitmapdata
	 */
	public function clearAndFillWith(bmd:BitmapData):Node
	{
		deleteSubtree(root);
<<<<<<< HEAD
		nodes = new Map<String, Node>();
		#if !flash
=======
		nodes = new Hash<Node>();
>>>>>>> 1c37e3c4
		TileSheetData.removeTileSheet(_tileSheetData);
		if (!_fromBitmapData)
		{
			atlasBitmapData.dispose();
		}
		root = new Node(this, bmd.rect, bmd, name);
		atlasBitmapData = bmd;
		nodes.set(name, root);
		_fromBitmapData = true;
		_tileSheetData = TileSheetData.addTileSheet(atlasBitmapData);
		return root;
	}
	
	/**
	 * Gets cloned atlas.
	 * @param	cloneName	the name of new atlas
	 * @return	atlas clone
	 */
	public function clone(cloneName:String):Atlas
	{
		if (_fromBitmapData)
		{
			return null;
		}
		
		var atlasKey:String = getUniqueKey(cloneName);
		var cloneAtlas:Atlas = new Atlas(cloneName, this.width, this.height, this.borderX, this.borderY);
		cloneAtlas.createQueue();
		for (node in nodes)
		{
			cloneAtlas.addToQueue(node.item, node.key);
		}
		cloneAtlas.generateAtlasFromQueue();
		return cloneAtlas;
	}
	
	private function deleteSubtree(node:Node):Void
	{
		if (node != null)
		{
			if (node.left != null) deleteSubtree(node.left);
			if (node.right != null) deleteSubtree(node.right);
			node.destroy();
		}
	}
	
	// Inner iteration method
	private function findNodeToInsert(insertWidth:Int, insertHeight:Int):Node
	{
		// Node stack
		var stack:Array<Node> = new Array<Node>();
		// Current node
		var current:Node = root;
		// Main loop
		while (true)
		{
			// Look into current node
			if (current.isEmpty && current.canPlace(insertWidth, insertHeight))
			{
				return current;
			}
			// Move to next node
			if (current.right != null && current.right.canPlace(insertWidth, insertHeight) && current.left != null && current.left.canPlace(insertWidth, insertHeight))
			{
				stack.push(current.right);
				current = current.left;
			}
			else if (current.left != null && current.left.canPlace(insertWidth, insertHeight))
			{
				current = current.left;
			}
			else if (current.right != null && current.right.canPlace(insertWidth, insertHeight))
			{
				current = current.right;
			}
			else
			{
				if (stack.length > 0)
				{
					// Trying to get next node from the stack
					current = stack.pop();
				}
				else
				{
					// Stack is empty. End of loop
					return null;
				}
			}
		}
		
		return null;
	}
	
}

typedef TempAtlasObj = {
	public var bmd:BitmapData;
	public var keyStr:String;
}<|MERGE_RESOLUTION|>--- conflicted
+++ resolved
@@ -509,12 +509,7 @@
 	public function clearAndFillWith(bmd:BitmapData):Node
 	{
 		deleteSubtree(root);
-<<<<<<< HEAD
 		nodes = new Map<String, Node>();
-		#if !flash
-=======
-		nodes = new Hash<Node>();
->>>>>>> 1c37e3c4
 		TileSheetData.removeTileSheet(_tileSheetData);
 		if (!_fromBitmapData)
 		{
