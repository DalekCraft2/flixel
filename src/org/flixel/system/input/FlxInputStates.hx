--- conflicted
+++ resolved
@@ -17,13 +17,16 @@
 	/**
 	 * @private
 	 */
+	private var _keyBools:Map<String, Bool>;
+	/**
+	 * @private
+	 */
 	private var _map:Array<FlxMapObject>;
 	/**
 	 * @private
 	 */
 	private var _total:Int;
 	
-	private var _keyBools:Hash<Bool>;
 	
 	/**
 	 * Constructor
@@ -32,16 +35,11 @@
 	{
 		_total = 256;
 		
-<<<<<<< HEAD
-		_lookup = new Map<String, Int>();
-		_map = new Array<FlxMapObject>();
-=======
 		_lookup = new Hash<Int>();
 		_map = new Array<FlxMapObject>(/*_total*/);
 		FlxU.SetArrayLength(_map, _total);
 		
-		_keyBools = new Hash<Bool>();
->>>>>>> 859d7fa4
+		_keyBools = new Map<String, Bool>();
 	}
 	
 	/**
