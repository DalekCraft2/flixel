--- conflicted
+++ resolved
@@ -13,19 +13,11 @@
 	/**
 	 * @private
 	 */
-<<<<<<< HEAD
 	private var _keyLookup:Map<String, Int>;
 	/**
 	 * @private
 	 */
 	private var _keyBools:Map<String, Bool>;
-=======
-	private var _keyLookup:Hash<Int>;
-	/**
-	 * @private
-	 */
-	private var _keyBools:Hash<Bool>;
->>>>>>> 64da3cfc
 	/**
 	 * @private
 	 */
@@ -43,13 +35,8 @@
 	{
 		_total = 256;
 		
-<<<<<<< HEAD
 		_keyLookup = new Map<String, Int>();
 		_keyBools = new Map<String, Bool>();
-=======
-		_keyLookup = new Hash<Int>();
-		_keyBools = new Hash<Bool>();
->>>>>>> 64da3cfc
 		
 		_keyMap = new Array<FlxMapObject>(/*_total*/);
 		FlxU.SetArrayLength(_keyMap, _total);
