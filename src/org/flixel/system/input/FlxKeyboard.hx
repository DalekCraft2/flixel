package org.flixel.system.input;

import org.flixel.FlxG;
import org.flixel.FlxGame;
import nme.Lib;
import nme.events.KeyboardEvent;

/**
 * Keeps track of what keys are pressed and how with handy Bools or strings.
 */
class FlxKeyboard extends FlxInputStates implements IFlxInput
{
<<<<<<< HEAD
	public var ESCAPE		(get,never) : Bool; function get_ESCAPE()		{ return pressed("ESCAPE"); }
	public var F1			(get,never) : Bool; function get_F1()			{ return pressed("F1"); }
	public var F2			(get,never) : Bool; function get_F2()			{ return pressed("F2"); }
	public var F3			(get,never) : Bool; function get_F3()			{ return pressed("F3"); }
	public var F4			(get,never) : Bool; function get_F4()			{ return pressed("F4"); }
	public var F5			(get,never) : Bool; function get_F5()			{ return pressed("F5"); }
	public var F6			(get,never) : Bool; function get_F6()			{ return pressed("F6"); }
	public var F7			(get,never) : Bool; function get_F7()			{ return pressed("F7"); }
	public var F8			(get,never) : Bool; function get_F8()			{ return pressed("F8"); }
	public var F9			(get,never) : Bool; function get_F9()			{ return pressed("F9"); }
	public var F10			(get,never) : Bool; function get_F10()			{ return pressed("F10"); }
	public var F11			(get,never) : Bool; function get_F11()			{ return pressed("F11"); }
	public var F12			(get,never) : Bool; function get_F12()			{ return pressed("F12"); }
	public var ONE			(get,never) : Bool; function get_ONE()			{ return pressed("ONE"); }
	public var TWO			(get,never) : Bool; function get_TWO()			{ return pressed("TWO"); }
	public var THREE		(get,never) : Bool; function get_THREE()		{ return pressed("THREE"); }
	public var FOUR			(get,never) : Bool; function get_FOUR()			{ return pressed("FOUR"); }
	public var FIVE			(get,never) : Bool; function get_FIVE()			{ return pressed("FIVE"); }
	public var SIX			(get,never) : Bool; function get_SIX()			{ return pressed("SIX"); }
	public var SEVEN		(get,never) : Bool; function get_SEVEN()		{ return pressed("SEVEN"); }
	public var EIGHT		(get,never) : Bool; function get_EIGHT()		{ return pressed("EIGHT"); }
	public var NINE			(get,never) : Bool; function get_NINE()			{ return pressed("NINE"); }
	public var ZERO			(get,never) : Bool; function get_ZERO()			{ return pressed("ZERO"); }
	public var NUMPADONE	(get,never) : Bool; function get_NUMPADONE()	{ return pressed("NUMPADONE"); }
	public var NUMPADTWO	(get,never) : Bool; function get_NUMPADTWO()	{ return pressed("NUMPADTWO"); }
	public var NUMPADTHREE	(get,never) : Bool; function get_NUMPADTHREE()	{ return pressed("NUMPADTHREE"); }
	public var NUMPADFOUR	(get,never) : Bool; function get_NUMPADFOUR()	{ return pressed("NUMPADFOUR"); }
	public var NUMPADFIVE	(get,never) : Bool; function get_NUMPADFIVE()	{ return pressed("NUMPADFIVE"); }
	public var NUMPADSIX	(get,never) : Bool; function get_NUMPADSIX()	{ return pressed("NUMPADSIX"); }
	public var NUMPADSEVEN	(get,never) : Bool; function get_NUMPADSEVEN()	{ return pressed("NUMPADSEVEN"); }
	public var NUMPADEIGHT	(get,never) : Bool; function get_NUMPADEIGHT()	{ return pressed("NUMPADEIGHT"); }
	public var NUMPADNINE	(get,never) : Bool; function get_NUMPADNINE()	{ return pressed("NUMPADNINE"); }
	public var NUMPADZERO	(get,never) : Bool; function get_NUMPADZERO()	{ return pressed("NUMPADZERO"); }
	public var PAGEUP		(get,never) : Bool; function get_PAGEUP()		{ return pressed("PAGEUP"); }
	public var PAGEDOWN		(get,never) : Bool; function get_PAGEDOWN()		{ return pressed("PAGEDOWN"); }
	public var HOME			(get,never) : Bool; function get_HOME()			{ return pressed("HOME"); }
	public var END			(get,never) : Bool; function get_END()			{ return pressed("END"); }
	public var INSERT		(get,never) : Bool; function get_INSERT()		{ return pressed("INSERT"); }
	public var MINUS		(get,never) : Bool; function get_MINUS()		{ return pressed("MINUS"); }
	public var NUMPADMINUS	(get,never) : Bool; function get_NUMPADMINUS()	{ return pressed("NUMPADMINUS"); }
	public var PLUS			(get,never) : Bool; function get_PLUS()			{ return pressed("PLUS"); }
	public var NUMPADPLUS	(get,never) : Bool; function get_NUMPADPLUS()	{ return pressed("NUMPADPLUS"); }
	public var DELETE		(get,never) : Bool; function get_DELETE()		{ return pressed("DELETE"); }
	public var BACKSPACE	(get,never) : Bool; function get_BACKSPACE()	{ return pressed("BACKSPACE"); }
	public var TAB			(get,never) : Bool; function get_TAB()			{ return pressed("TAB"); }
	public var Q			(get,never) : Bool; function get_Q()			{ return pressed("Q"); }
	public var W			(get,never) : Bool; function get_W()			{ return pressed("W"); }
	public var E			(get,never) : Bool; function get_E()			{ return pressed("E"); }
	public var R			(get,never) : Bool; function get_R()			{ return pressed("R"); }
	public var T			(get,never) : Bool; function get_T()			{ return pressed("T"); }
	public var Y			(get,never) : Bool; function get_Y()			{ return pressed("Y"); }
	public var U			(get,never) : Bool; function get_U()			{ return pressed("U"); }
	public var I			(get,never) : Bool; function get_I()			{ return pressed("I"); }
	public var O			(get,never) : Bool; function get_O()			{ return pressed("O"); }
	public var P			(get,never) : Bool; function get_P()			{ return pressed("P"); }
	public var LBRACKET		(get,never) : Bool; function get_LBRACKET()		{ return pressed("LBRACKET"); }
	public var RBRACKET		(get,never) : Bool; function get_RBRACKET()		{ return pressed("RBRACKET"); }
	public var BACKSLASH	(get,never) : Bool; function get_BACKSLASH()	{ return pressed("BACKSLASH"); }
	public var CAPSLOCK		(get,never) : Bool; function get_CAPSLOCK()		{ return pressed("CAPSLOCK"); }
	public var A			(get,never) : Bool; function get_A()			{ return pressed("A"); }
	public var S			(get,never) : Bool; function get_S()			{ return pressed("S"); }
	public var D			(get,never) : Bool; function get_D()			{ return pressed("D"); }
	public var F			(get,never) : Bool; function get_F()			{ return pressed("F"); }
	public var G			(get,never) : Bool; function get_G()			{ return pressed("G"); }
	public var H			(get,never) : Bool; function get_H()			{ return pressed("H"); }
	public var J			(get,never) : Bool; function get_J()			{ return pressed("J"); }
	public var K			(get,never) : Bool; function get_K()			{ return pressed("K"); }
	public var L			(get,never) : Bool; function get_L()			{ return pressed("L"); }
	public var SEMICOLON	(get,never) : Bool; function get_SEMICOLON()	{ return pressed("SEMICOLON"); }
	public var QUOTE		(get,never) : Bool; function get_QUOTE()		{ return pressed("QUOTE"); }
	public var ENTER		(get,never) : Bool; function get_ENTER()		{ return pressed("ENTER"); }
	public var SHIFT		(get,never) : Bool; function get_SHIFT()		{ return pressed("SHIFT"); }
	public var Z			(get,never) : Bool; function get_Z()			{ return pressed("Z"); }
	public var X			(get,never) : Bool; function get_X()			{ return pressed("X"); }
	public var C			(get,never) : Bool; function get_C()			{ return pressed("C"); }
	public var V			(get,never) : Bool; function get_V()			{ return pressed("V"); }
	public var B			(get,never) : Bool; function get_B()			{ return pressed("B"); }
	public var N			(get,never) : Bool; function get_N()			{ return pressed("N"); }
	public var M			(get,never) : Bool; function get_M()			{ return pressed("M"); }
	public var COMMA		(get,never) : Bool; function get_COMMA()		{ return pressed("COMMA"); }
	public var PERIOD		(get,never) : Bool; function get_PERIOD()		{ return pressed("PERIOD"); }
	public var NUMPADPERIOD	(get,never) : Bool; function get_NUMPADPERIOD()	{ return pressed("NUMPADPERIOD"); }
	public var SLASH		(get,never) : Bool; function get_SLASH()		{ return pressed("SLASH"); }
	public var NUMPADSLASH	(get,never) : Bool; function get_NUMPADSLASH()	{ return pressed("NUMPADSLASH"); }
	public var CONTROL		(get,never) : Bool; function get_CONTROL()		{ return pressed("CONTROL"); }
	public var ALT			(get,never) : Bool; function get_ALT()			{ return pressed("ALT"); }
	public var SPACE		(get,never) : Bool; function get_SPACE()		{ return pressed("SPACE"); }
	public var UP			(get,never) : Bool; function get_UP()			{ return pressed("UP"); }
	public var DOWN			(get,never) : Bool; function get_DOWN()			{ return pressed("DOWN"); }
	public var LEFT			(get,never) : Bool; function get_LEFT()			{ return pressed("LEFT"); }
	public var RIGHT		(get,never) : Bool; function get_RIGHT()		{ return pressed("RIGHT"); }
=======
	public var ESCAPE		(get_ESCAPE, never) : Bool; function get_ESCAPE()		{ return pressed("ESCAPE"); }
	public var F1			(get_F1, never) : Bool; function get_F1()			{ return pressed("F1"); }
	public var F2			(get_F2, never) : Bool; function get_F2()			{ return pressed("F2"); }
	public var F3			(get_F3, never) : Bool; function get_F3()			{ return pressed("F3"); }
	public var F4			(get_F4, never) : Bool; function get_F4()			{ return pressed("F4"); }
	public var F5			(get_F5, never) : Bool; function get_F5()			{ return pressed("F5"); }
	public var F6			(get_F6, never) : Bool; function get_F6()			{ return pressed("F6"); }
	public var F7			(get_F7, never) : Bool; function get_F7()			{ return pressed("F7"); }
	public var F8			(get_F8, never) : Bool; function get_F8()			{ return pressed("F8"); }
	public var F9			(get_F9, never) : Bool; function get_F9()			{ return pressed("F9"); }
	public var F10			(get_F10, never) : Bool; function get_F10()			{ return pressed("F10"); }
	public var F11			(get_F11, never) : Bool; function get_F11()			{ return pressed("F11"); }
	public var F12			(get_F12, never) : Bool; function get_F12()			{ return pressed("F12"); }
	public var ONE			(get_ONE, never) : Bool; function get_ONE()			{ return pressed("ONE"); }
	public var TWO			(get_TWO, never) : Bool; function get_TWO()			{ return pressed("TWO"); }
	public var THREE		(get_THREE, never) : Bool; function get_THREE()		{ return pressed("THREE"); }
	public var FOUR			(get_FOUR, never) : Bool; function get_FOUR()			{ return pressed("FOUR"); }
	public var FIVE			(get_FIVE, never) : Bool; function get_FIVE()			{ return pressed("FIVE"); }
	public var SIX			(get_SIX, never) : Bool; function get_SIX()			{ return pressed("SIX"); }
	public var SEVEN		(get_SEVEN, never) : Bool; function get_SEVEN()		{ return pressed("SEVEN"); }
	public var EIGHT		(get_EIGHT, never) : Bool; function get_EIGHT()		{ return pressed("EIGHT"); }
	public var NINE			(get_NINE, never) : Bool; function get_NINE()			{ return pressed("NINE"); }
	public var ZERO			(get_ZERO, never) : Bool; function get_ZERO()			{ return pressed("ZERO"); }
	public var NUMPADONE	(get_NUMPADONE, never) : Bool; function get_NUMPADONE()	{ return pressed("NUMPADONE"); }
	public var NUMPADTWO	(get_NUMPADTWO, never) : Bool; function get_NUMPADTWO()	{ return pressed("NUMPADTWO"); }
	public var NUMPADTHREE	(get_NUMPADTHREE, never) : Bool; function get_NUMPADTHREE()	{ return pressed("NUMPADTHREE"); }
	public var NUMPADFOUR	(get_NUMPADFOUR, never) : Bool; function get_NUMPADFOUR()	{ return pressed("NUMPADFOUR"); }
	public var NUMPADFIVE	(get_NUMPADFIVE, never) : Bool; function get_NUMPADFIVE()	{ return pressed("NUMPADFIVE"); }
	public var NUMPADSIX	(get_NUMPADSIX, never) : Bool; function get_NUMPADSIX()	{ return pressed("NUMPADSIX"); }
	public var NUMPADSEVEN	(get_NUMPADSEVEN, never) : Bool; function get_NUMPADSEVEN()	{ return pressed("NUMPADSEVEN"); }
	public var NUMPADEIGHT	(get_NUMPADEIGHT, never) : Bool; function get_NUMPADEIGHT()	{ return pressed("NUMPADEIGHT"); }
	public var NUMPADNINE	(get_NUMPADNINE, never) : Bool; function get_NUMPADNINE()	{ return pressed("NUMPADNINE"); }
	public var NUMPADZERO	(get_NUMPADZERO, never) : Bool; function get_NUMPADZERO()	{ return pressed("NUMPADZERO"); }
	public var PAGEUP		(get_PAGEUP, never) : Bool; function get_PAGEUP()		{ return pressed("PAGEUP"); }
	public var PAGEDOWN		(get_PAGEDOWN, never) : Bool; function get_PAGEDOWN()		{ return pressed("PAGEDOWN"); }
	public var HOME			(get_HOME, never) : Bool; function get_HOME()			{ return pressed("HOME"); }
	public var END			(get_END, never) : Bool; function get_END()			{ return pressed("END"); }
	public var INSERT		(get_INSERT, never) : Bool; function get_INSERT()		{ return pressed("INSERT"); }
	public var MINUS		(get_MINUS, never) : Bool; function get_MINUS()		{ return pressed("MINUS"); }
	public var NUMPADMINUS	(get_NUMPADMINUS, never) : Bool; function get_NUMPADMINUS()	{ return pressed("NUMPADMINUS"); }
	public var PLUS			(get_PLUS, never) : Bool; function get_PLUS()			{ return pressed("PLUS"); }
	public var NUMPADPLUS	(get_NUMPADPLUS, never) : Bool; function get_NUMPADPLUS()	{ return pressed("NUMPADPLUS"); }
	public var DELETE		(get_DELETE, never) : Bool; function get_DELETE()		{ return pressed("DELETE"); }
	public var BACKSPACE	(get_BACKSPACE, never) : Bool; function get_BACKSPACE()	{ return pressed("BACKSPACE"); }
	public var TAB			(get_TAB, never) : Bool; function get_TAB()			{ return pressed("TAB"); }
	public var Q			(get_Q, never) : Bool; function get_Q()			{ return pressed("Q"); }
	public var W			(get_W, never) : Bool; function get_W()			{ return pressed("W"); }
	public var E			(get_E, never) : Bool; function get_E()			{ return pressed("E"); }
	public var R			(get_R, never) : Bool; function get_R()			{ return pressed("R"); }
	public var T			(get_T, never) : Bool; function get_T()			{ return pressed("T"); }
	public var Y			(get_Y, never) : Bool; function get_Y()			{ return pressed("Y"); }
	public var U			(get_U, never) : Bool; function get_U()			{ return pressed("U"); }
	public var I			(get_I, never) : Bool; function get_I()			{ return pressed("I"); }
	public var O			(get_O, never) : Bool; function get_O()			{ return pressed("O"); }
	public var P			(get_P, never) : Bool; function get_P()			{ return pressed("P"); }
	public var LBRACKET		(get_LBRACKET, never) : Bool; function get_LBRACKET()		{ return pressed("LBRACKET"); }
	public var RBRACKET		(get_RBRACKET, never) : Bool; function get_RBRACKET()		{ return pressed("RBRACKET"); }
	public var BACKSLASH	(get_BACKSLASH, never) : Bool; function get_BACKSLASH()	{ return pressed("BACKSLASH"); }
	public var CAPSLOCK		(get_CAPSLOCK, never) : Bool; function get_CAPSLOCK()		{ return pressed("CAPSLOCK"); }
	public var A			(get_A, never) : Bool; function get_A()			{ return pressed("A"); }
	public var S			(get_S, never) : Bool; function get_S()			{ return pressed("S"); }
	public var D			(get_D, never) : Bool; function get_D()			{ return pressed("D"); }
	public var F			(get_F, never) : Bool; function get_F()			{ return pressed("F"); }
	public var G			(get_G, never) : Bool; function get_G()			{ return pressed("G"); }
	public var H			(get_H, never) : Bool; function get_H()			{ return pressed("H"); }
	public var J			(get_J, never) : Bool; function get_J()			{ return pressed("J"); }
	public var K			(get_K, never) : Bool; function get_K()			{ return pressed("K"); }
	public var L			(get_L, never) : Bool; function get_L()			{ return pressed("L"); }
	public var SEMICOLON	(get_SEMICOLON, never) : Bool; function get_SEMICOLON()	{ return pressed("SEMICOLON"); }
	public var QUOTE		(get_QUOTE, never) : Bool; function get_QUOTE()		{ return pressed("QUOTE"); }
	public var ENTER		(get_ENTER, never) : Bool; function get_ENTER()		{ return pressed("ENTER"); }
	public var SHIFT		(get_SHIFT, never) : Bool; function get_SHIFT()		{ return pressed("SHIFT"); }
	public var Z			(get_Z, never) : Bool; function get_Z()			{ return pressed("Z"); }
	public var X			(get_X, never) : Bool; function get_X()			{ return pressed("X"); }
	public var C			(get_C, never) : Bool; function get_C()			{ return pressed("C"); }
	public var V			(get_V, never) : Bool; function get_V()			{ return pressed("V"); }
	public var B			(get_B, never) : Bool; function get_B()			{ return pressed("B"); }
	public var N			(get_N, never) : Bool; function get_N()			{ return pressed("N"); }
	public var M			(get_M, never) : Bool; function get_M()			{ return pressed("M"); }
	public var COMMA		(get_COMMA, never) : Bool; function get_COMMA()		{ return pressed("COMMA"); }
	public var PERIOD		(get_PERIOD, never) : Bool; function get_PERIOD()		{ return pressed("PERIOD"); }
	public var NUMPADPERIOD	(get_NUMPADPERIOD, never) : Bool; function get_NUMPADPERIOD()	{ return pressed("NUMPADPERIOD"); }
	public var SLASH		(get_SLASH, never) : Bool; function get_SLASH()		{ return pressed("SLASH"); }
	public var NUMPADSLASH	(get_NUMPADSLASH, never) : Bool; function get_NUMPADSLASH()	{ return pressed("NUMPADSLASH"); }
	public var CONTROL		(get_CONTROL, never) : Bool; function get_CONTROL()		{ return pressed("CONTROL"); }
	public var ALT			(get_ALT, never) : Bool; function get_ALT()			{ return pressed("ALT"); }
	public var SPACE		(get_SPACE, never) : Bool; function get_SPACE()		{ return pressed("SPACE"); }
	public var UP			(get_UP, never) : Bool; function get_UP()			{ return pressed("UP"); }
	public var DOWN			(get_DOWN, never) : Bool; function get_DOWN()			{ return pressed("DOWN"); }
	public var LEFT			(get_LEFT, never) : Bool; function get_LEFT()			{ return pressed("LEFT"); }
	public var RIGHT		(get_RIGHT, never) : Bool; function get_RIGHT()		{ return pressed("RIGHT"); }
>>>>>>> 64da3cfc
	
	public function new()
	{
		super();
		
		var i:Int;
		
		//LETTERS
		i = 65;
		while (i <= 90)
		{
			addKey(String.fromCharCode(i), i);
			i++;
		}
		
		//NUMBERS
		i = 48;
		addKey("ZERO",i++);
		addKey("ONE",i++);
		addKey("TWO",i++);
		addKey("THREE",i++);
		addKey("FOUR",i++);
		addKey("FIVE",i++);
		addKey("SIX",i++);
		addKey("SEVEN",i++);
		addKey("EIGHT",i++);
		addKey("NINE",i++);
		#if (flash || js)
		i = 96;
		addKey("NUMPADZERO",i++);
		addKey("NUMPADONE",i++);
		addKey("NUMPADTWO",i++);
		addKey("NUMPADTHREE",i++);
		addKey("NUMPADFOUR",i++);
		addKey("NUMPADFIVE",i++);
		addKey("NUMPADSIX",i++);
		addKey("NUMPADSEVEN",i++);
		addKey("NUMPADEIGHT",i++);
		addKey("NUMPADNINE", i++);
		#end
		addKey("PAGEUP", 33);
		addKey("PAGEDOWN", 34);
		addKey("HOME", 36);
		addKey("END", 35);
		addKey("INSERT", 45);
		
		//FUNCTION KEYS
		#if (flash || js)
		i = 1;
		while (i <= 12)
		{
			addKey("F"+i,111+(i++));
		}
		#end
		
		//SPECIAL KEYS + PUNCTUATION
		addKey("ESCAPE",27);
		addKey("MINUS",189);
		addKey("PLUS",187);
		addKey("DELETE",46);
		addKey("BACKSPACE",8);
		addKey("LBRACKET",219);
		addKey("RBRACKET",221);
		addKey("BACKSLASH",220);
		addKey("CAPSLOCK",20);
		addKey("SEMICOLON",186);
		addKey("QUOTE",222);
		addKey("ENTER",13);
		addKey("SHIFT",16);
		addKey("COMMA",188);
		addKey("PERIOD",190);
		addKey("SLASH",191);
		addKey("NUMPADSLASH",191);
		addKey("CONTROL",17);
		addKey("ALT",18);
		addKey("SPACE",32);
		addKey("UP",38);
		addKey("DOWN",40);
		addKey("LEFT",37);
		addKey("RIGHT",39);
		addKey("TAB", 9);	
		
		#if (flash || js)
		addKey("NUMPADMINUS", 109);
		addKey("NUMPADPLUS", 107);
		addKey("NUMPADPERIOD", 110);
		#end
		
		Lib.current.stage.addEventListener(KeyboardEvent.KEY_DOWN, onKeyDown);
		Lib.current.stage.addEventListener(KeyboardEvent.KEY_UP, onKeyUp);
	}
	
	/**
	 * Event handler so FlxGame can toggle keys.
	 * @param	FlashEvent	A <code>KeyboardEvent</code> object.
	 */
	private function onKeyUp(FlashEvent:KeyboardEvent):Void
	{
		#if !FLX_NO_DEBUG
		if (FlxG._game._debuggerUp && FlxG._game._debugger.watch.editing)
		{
			return;
		}
		#end
		if(!FlxG.mobile)
		{
			#if !FLX_NO_DEBUG
			if ((FlxG._game._debugger != null) && ((FlashEvent.keyCode == 192) || (FlashEvent.keyCode == 220)))
			{
				FlxG._game._debugger.visible = !FlxG._game._debugger.visible;
				FlxG._game._debuggerUp = FlxG._game._debugger.visible;
				
				return;
			}
			#end
			if (FlxG._game.useSoundHotKeys && !FlxG._game.tempDisableSoundHotKeys)
			{
				var c:Int = FlashEvent.keyCode;
				var code:String = String.fromCharCode(FlashEvent.charCode);
				if (c == 48 || c == 96)
				{
					FlxG.mute = !FlxG.mute;
					if (FlxG.volumeHandler != null)
					{
						FlxG.volumeHandler(FlxG.mute?0:FlxG.volume);
					}
					FlxG._game.showSoundTray();
					return;
				}
				else if (c == 109 || c == 189)
				{
					FlxG.mute = false;
					FlxG.volume = FlxG.volume - 0.1;
					FlxG._game.showSoundTray();
					return;
				}
				else if (c == 107 || c == 187)
				{
					FlxG.mute = false;
					FlxG.volume = FlxG.volume + 0.1;
					FlxG._game.showSoundTray();
					return;
				}
				else
				{
					//default:
				}
			}
		}
		#if !FLX_NO_RECORD
		if (FlxG._game._replaying)
		{
			return;
		}
		#end
		
		var object:FlxMapObject = _keyMap[FlashEvent.keyCode];
		if(object == null) return;
		if(object.current > 0) object.current = -1;
		else object.current = 0;
		_keyBools.set(object.name, false);
	}
	
	/**
	 * Internal event handler for input and focus.
	 * @param	FlashEvent	Flash keyboard event.
	 */
	private function onKeyDown(FlashEvent:KeyboardEvent):Void
	{
		#if !FLX_NO_RECORD
		#if !FLX_NO_DEBUG
		if (FlxG._game._debuggerUp && FlxG._game._debugger.watch.editing)
		{
			return;
		}
		if(FlxG._game._replaying && (FlxG._game._replayCancelKeys != null) && (FlxG._game._debugger == null) && (FlashEvent.keyCode != 192) && (FlashEvent.keyCode != 220))
		#else
		if(FlxG._game._replaying && (FlxG._game._replayCancelKeys != null) && (FlashEvent.keyCode != 192) && (FlashEvent.keyCode != 220))
		#end
		{
			var cancel:Bool = false;
			var replayCancelKey:String;
			var i:Int = 0;
			var l:Int = FlxG._game._replayCancelKeys.length;
			while(i < l)
			{
				replayCancelKey = FlxG._game._replayCancelKeys[i++];
				if((replayCancelKey == "ANY") || (getKeyCode(replayCancelKey) == Std.int(FlashEvent.keyCode)))
				{
					if(FlxG._game._replayCallback != null)
					{
						FlxG._game._replayCallback();
						FlxG._game._replayCallback = null;
					}
					else
					{
						FlxG.stopReplay();
					}
					break;
				}
			}
			return;
		}
		#end
		
		var o:FlxMapObject = _keyMap[FlashEvent.keyCode];
		if (o == null) return;
		if(o.current > 0) o.current = 1;
		else o.current = 2;
		_keyBools.set(o.name, true);
	}

	public function onFocus( ):Void
	{
		
	}

	public function onFocusLost( ):Void
	{
		reset();
	}

	public function toString( ):String
	{
		return "Keyboard";
	}

}<|MERGE_RESOLUTION|>--- conflicted
+++ resolved
@@ -10,7 +10,6 @@
  */
 class FlxKeyboard extends FlxInputStates implements IFlxInput
 {
-<<<<<<< HEAD
 	public var ESCAPE		(get,never) : Bool; function get_ESCAPE()		{ return pressed("ESCAPE"); }
 	public var F1			(get,never) : Bool; function get_F1()			{ return pressed("F1"); }
 	public var F2			(get,never) : Bool; function get_F2()			{ return pressed("F2"); }
@@ -102,99 +101,6 @@
 	public var DOWN			(get,never) : Bool; function get_DOWN()			{ return pressed("DOWN"); }
 	public var LEFT			(get,never) : Bool; function get_LEFT()			{ return pressed("LEFT"); }
 	public var RIGHT		(get,never) : Bool; function get_RIGHT()		{ return pressed("RIGHT"); }
-=======
-	public var ESCAPE		(get_ESCAPE, never) : Bool; function get_ESCAPE()		{ return pressed("ESCAPE"); }
-	public var F1			(get_F1, never) : Bool; function get_F1()			{ return pressed("F1"); }
-	public var F2			(get_F2, never) : Bool; function get_F2()			{ return pressed("F2"); }
-	public var F3			(get_F3, never) : Bool; function get_F3()			{ return pressed("F3"); }
-	public var F4			(get_F4, never) : Bool; function get_F4()			{ return pressed("F4"); }
-	public var F5			(get_F5, never) : Bool; function get_F5()			{ return pressed("F5"); }
-	public var F6			(get_F6, never) : Bool; function get_F6()			{ return pressed("F6"); }
-	public var F7			(get_F7, never) : Bool; function get_F7()			{ return pressed("F7"); }
-	public var F8			(get_F8, never) : Bool; function get_F8()			{ return pressed("F8"); }
-	public var F9			(get_F9, never) : Bool; function get_F9()			{ return pressed("F9"); }
-	public var F10			(get_F10, never) : Bool; function get_F10()			{ return pressed("F10"); }
-	public var F11			(get_F11, never) : Bool; function get_F11()			{ return pressed("F11"); }
-	public var F12			(get_F12, never) : Bool; function get_F12()			{ return pressed("F12"); }
-	public var ONE			(get_ONE, never) : Bool; function get_ONE()			{ return pressed("ONE"); }
-	public var TWO			(get_TWO, never) : Bool; function get_TWO()			{ return pressed("TWO"); }
-	public var THREE		(get_THREE, never) : Bool; function get_THREE()		{ return pressed("THREE"); }
-	public var FOUR			(get_FOUR, never) : Bool; function get_FOUR()			{ return pressed("FOUR"); }
-	public var FIVE			(get_FIVE, never) : Bool; function get_FIVE()			{ return pressed("FIVE"); }
-	public var SIX			(get_SIX, never) : Bool; function get_SIX()			{ return pressed("SIX"); }
-	public var SEVEN		(get_SEVEN, never) : Bool; function get_SEVEN()		{ return pressed("SEVEN"); }
-	public var EIGHT		(get_EIGHT, never) : Bool; function get_EIGHT()		{ return pressed("EIGHT"); }
-	public var NINE			(get_NINE, never) : Bool; function get_NINE()			{ return pressed("NINE"); }
-	public var ZERO			(get_ZERO, never) : Bool; function get_ZERO()			{ return pressed("ZERO"); }
-	public var NUMPADONE	(get_NUMPADONE, never) : Bool; function get_NUMPADONE()	{ return pressed("NUMPADONE"); }
-	public var NUMPADTWO	(get_NUMPADTWO, never) : Bool; function get_NUMPADTWO()	{ return pressed("NUMPADTWO"); }
-	public var NUMPADTHREE	(get_NUMPADTHREE, never) : Bool; function get_NUMPADTHREE()	{ return pressed("NUMPADTHREE"); }
-	public var NUMPADFOUR	(get_NUMPADFOUR, never) : Bool; function get_NUMPADFOUR()	{ return pressed("NUMPADFOUR"); }
-	public var NUMPADFIVE	(get_NUMPADFIVE, never) : Bool; function get_NUMPADFIVE()	{ return pressed("NUMPADFIVE"); }
-	public var NUMPADSIX	(get_NUMPADSIX, never) : Bool; function get_NUMPADSIX()	{ return pressed("NUMPADSIX"); }
-	public var NUMPADSEVEN	(get_NUMPADSEVEN, never) : Bool; function get_NUMPADSEVEN()	{ return pressed("NUMPADSEVEN"); }
-	public var NUMPADEIGHT	(get_NUMPADEIGHT, never) : Bool; function get_NUMPADEIGHT()	{ return pressed("NUMPADEIGHT"); }
-	public var NUMPADNINE	(get_NUMPADNINE, never) : Bool; function get_NUMPADNINE()	{ return pressed("NUMPADNINE"); }
-	public var NUMPADZERO	(get_NUMPADZERO, never) : Bool; function get_NUMPADZERO()	{ return pressed("NUMPADZERO"); }
-	public var PAGEUP		(get_PAGEUP, never) : Bool; function get_PAGEUP()		{ return pressed("PAGEUP"); }
-	public var PAGEDOWN		(get_PAGEDOWN, never) : Bool; function get_PAGEDOWN()		{ return pressed("PAGEDOWN"); }
-	public var HOME			(get_HOME, never) : Bool; function get_HOME()			{ return pressed("HOME"); }
-	public var END			(get_END, never) : Bool; function get_END()			{ return pressed("END"); }
-	public var INSERT		(get_INSERT, never) : Bool; function get_INSERT()		{ return pressed("INSERT"); }
-	public var MINUS		(get_MINUS, never) : Bool; function get_MINUS()		{ return pressed("MINUS"); }
-	public var NUMPADMINUS	(get_NUMPADMINUS, never) : Bool; function get_NUMPADMINUS()	{ return pressed("NUMPADMINUS"); }
-	public var PLUS			(get_PLUS, never) : Bool; function get_PLUS()			{ return pressed("PLUS"); }
-	public var NUMPADPLUS	(get_NUMPADPLUS, never) : Bool; function get_NUMPADPLUS()	{ return pressed("NUMPADPLUS"); }
-	public var DELETE		(get_DELETE, never) : Bool; function get_DELETE()		{ return pressed("DELETE"); }
-	public var BACKSPACE	(get_BACKSPACE, never) : Bool; function get_BACKSPACE()	{ return pressed("BACKSPACE"); }
-	public var TAB			(get_TAB, never) : Bool; function get_TAB()			{ return pressed("TAB"); }
-	public var Q			(get_Q, never) : Bool; function get_Q()			{ return pressed("Q"); }
-	public var W			(get_W, never) : Bool; function get_W()			{ return pressed("W"); }
-	public var E			(get_E, never) : Bool; function get_E()			{ return pressed("E"); }
-	public var R			(get_R, never) : Bool; function get_R()			{ return pressed("R"); }
-	public var T			(get_T, never) : Bool; function get_T()			{ return pressed("T"); }
-	public var Y			(get_Y, never) : Bool; function get_Y()			{ return pressed("Y"); }
-	public var U			(get_U, never) : Bool; function get_U()			{ return pressed("U"); }
-	public var I			(get_I, never) : Bool; function get_I()			{ return pressed("I"); }
-	public var O			(get_O, never) : Bool; function get_O()			{ return pressed("O"); }
-	public var P			(get_P, never) : Bool; function get_P()			{ return pressed("P"); }
-	public var LBRACKET		(get_LBRACKET, never) : Bool; function get_LBRACKET()		{ return pressed("LBRACKET"); }
-	public var RBRACKET		(get_RBRACKET, never) : Bool; function get_RBRACKET()		{ return pressed("RBRACKET"); }
-	public var BACKSLASH	(get_BACKSLASH, never) : Bool; function get_BACKSLASH()	{ return pressed("BACKSLASH"); }
-	public var CAPSLOCK		(get_CAPSLOCK, never) : Bool; function get_CAPSLOCK()		{ return pressed("CAPSLOCK"); }
-	public var A			(get_A, never) : Bool; function get_A()			{ return pressed("A"); }
-	public var S			(get_S, never) : Bool; function get_S()			{ return pressed("S"); }
-	public var D			(get_D, never) : Bool; function get_D()			{ return pressed("D"); }
-	public var F			(get_F, never) : Bool; function get_F()			{ return pressed("F"); }
-	public var G			(get_G, never) : Bool; function get_G()			{ return pressed("G"); }
-	public var H			(get_H, never) : Bool; function get_H()			{ return pressed("H"); }
-	public var J			(get_J, never) : Bool; function get_J()			{ return pressed("J"); }
-	public var K			(get_K, never) : Bool; function get_K()			{ return pressed("K"); }
-	public var L			(get_L, never) : Bool; function get_L()			{ return pressed("L"); }
-	public var SEMICOLON	(get_SEMICOLON, never) : Bool; function get_SEMICOLON()	{ return pressed("SEMICOLON"); }
-	public var QUOTE		(get_QUOTE, never) : Bool; function get_QUOTE()		{ return pressed("QUOTE"); }
-	public var ENTER		(get_ENTER, never) : Bool; function get_ENTER()		{ return pressed("ENTER"); }
-	public var SHIFT		(get_SHIFT, never) : Bool; function get_SHIFT()		{ return pressed("SHIFT"); }
-	public var Z			(get_Z, never) : Bool; function get_Z()			{ return pressed("Z"); }
-	public var X			(get_X, never) : Bool; function get_X()			{ return pressed("X"); }
-	public var C			(get_C, never) : Bool; function get_C()			{ return pressed("C"); }
-	public var V			(get_V, never) : Bool; function get_V()			{ return pressed("V"); }
-	public var B			(get_B, never) : Bool; function get_B()			{ return pressed("B"); }
-	public var N			(get_N, never) : Bool; function get_N()			{ return pressed("N"); }
-	public var M			(get_M, never) : Bool; function get_M()			{ return pressed("M"); }
-	public var COMMA		(get_COMMA, never) : Bool; function get_COMMA()		{ return pressed("COMMA"); }
-	public var PERIOD		(get_PERIOD, never) : Bool; function get_PERIOD()		{ return pressed("PERIOD"); }
-	public var NUMPADPERIOD	(get_NUMPADPERIOD, never) : Bool; function get_NUMPADPERIOD()	{ return pressed("NUMPADPERIOD"); }
-	public var SLASH		(get_SLASH, never) : Bool; function get_SLASH()		{ return pressed("SLASH"); }
-	public var NUMPADSLASH	(get_NUMPADSLASH, never) : Bool; function get_NUMPADSLASH()	{ return pressed("NUMPADSLASH"); }
-	public var CONTROL		(get_CONTROL, never) : Bool; function get_CONTROL()		{ return pressed("CONTROL"); }
-	public var ALT			(get_ALT, never) : Bool; function get_ALT()			{ return pressed("ALT"); }
-	public var SPACE		(get_SPACE, never) : Bool; function get_SPACE()		{ return pressed("SPACE"); }
-	public var UP			(get_UP, never) : Bool; function get_UP()			{ return pressed("UP"); }
-	public var DOWN			(get_DOWN, never) : Bool; function get_DOWN()			{ return pressed("DOWN"); }
-	public var LEFT			(get_LEFT, never) : Bool; function get_LEFT()			{ return pressed("LEFT"); }
-	public var RIGHT		(get_RIGHT, never) : Bool; function get_RIGHT()		{ return pressed("RIGHT"); }
->>>>>>> 64da3cfc
 	
 	public function new()
 	{
