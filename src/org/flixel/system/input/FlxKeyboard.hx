package org.flixel.system.input;

import org.flixel.FlxG;
import org.flixel.FlxGame;
import nme.Lib;
import nme.events.KeyboardEvent;

/**
 * Keeps track of what keys are pressed and how with handy Bools or strings.
 */
class FlxKeyboard extends FlxInputStates implements IFlxInput
{
	public var ESCAPE:Bool;
	public var F1:Bool;
	public var F2:Bool;
	public var F3:Bool;
	public var F4:Bool;
	public var F5:Bool;
	public var F6:Bool;
	public var F7:Bool;
	public var F8:Bool;
	public var F9:Bool;
	public var F10:Bool;
	public var F11:Bool;
	public var F12:Bool;
	public var ONE:Bool;
	public var TWO:Bool;
	public var THREE:Bool;
	public var FOUR:Bool;
	public var FIVE:Bool;
	public var SIX:Bool;
	public var SEVEN:Bool;
	public var EIGHT:Bool;
	public var NINE:Bool;
	public var ZERO:Bool;
	public var NUMPADONE:Bool;
	public var NUMPADTWO:Bool;
	public var NUMPADTHREE:Bool;
	public var NUMPADFOUR:Bool;
	public var NUMPADFIVE:Bool;
	public var NUMPADSIX:Bool;
	public var NUMPADSEVEN:Bool;
	public var NUMPADEIGHT:Bool;
	public var NUMPADNINE:Bool;
	public var NUMPADZERO:Bool;
	public var PAGEUP:Bool;
	public var PAGEDOWN:Bool;
	public var HOME:Bool;
	public var END:Bool;
	public var INSERT:Bool;
	public var MINUS:Bool;
	public var NUMPADMINUS:Bool;
	public var PLUS:Bool;
	public var NUMPADPLUS:Bool;
	public var DELETE:Bool;
	public var BACKSPACE:Bool;
	public var TAB:Bool;
	public var Q:Bool;
	public var W:Bool;
	public var E:Bool;
	public var R:Bool;
	public var T:Bool;
	public var Y:Bool;
	public var U:Bool;
	public var I:Bool;
	public var O:Bool;
	public var P:Bool;
	public var LBRACKET:Bool;
	public var RBRACKET:Bool;
	public var BACKSLASH:Bool;
	public var CAPSLOCK:Bool;
	public var A:Bool;
	public var S:Bool;
	public var D:Bool;
	public var F:Bool;
	public var G:Bool;
	public var H:Bool;
	public var J:Bool;
	public var K:Bool;
	public var L:Bool;
	public var SEMICOLON:Bool;
	public var QUOTE:Bool;
	public var ENTER:Bool;
	public var SHIFT:Bool;
	public var Z:Bool;
	public var X:Bool;
	public var C:Bool;
	public var V:Bool;
	public var B:Bool;
	public var N:Bool;
	public var M:Bool;
	public var COMMA:Bool;
	public var PERIOD:Bool;
	public var NUMPADPERIOD:Bool;
	public var SLASH:Bool;
	public var NUMPADSLASH:Bool;
	public var CONTROL:Bool;
	public var ALT:Bool;
	public var SPACE:Bool;
	public var UP:Bool;
	public var DOWN:Bool;
	public var LEFT:Bool;
	public var RIGHT:Bool;
	
	public function new()
	{
		super();
		
		var i:Int;
		
		//LETTERS
		i = 65;
		while (i <= 90)
		{
			addKey(String.fromCharCode(i), i);
			i++;
		}
		
		//NUMBERS
		i = 48;
		addKey("ZERO",i++);
		addKey("ONE",i++);
		addKey("TWO",i++);
		addKey("THREE",i++);
		addKey("FOUR",i++);
		addKey("FIVE",i++);
		addKey("SIX",i++);
		addKey("SEVEN",i++);
		addKey("EIGHT",i++);
		addKey("NINE",i++);
		#if (flash || js)
		i = 96;
		addKey("NUMPADZERO",i++);
		addKey("NUMPADONE",i++);
		addKey("NUMPADTWO",i++);
		addKey("NUMPADTHREE",i++);
		addKey("NUMPADFOUR",i++);
		addKey("NUMPADFIVE",i++);
		addKey("NUMPADSIX",i++);
		addKey("NUMPADSEVEN",i++);
		addKey("NUMPADEIGHT",i++);
		addKey("NUMPADNINE", i++);
		#end
		addKey("PAGEUP", 33);
		addKey("PAGEDOWN", 34);
		addKey("HOME", 36);
		addKey("END", 35);
		addKey("INSERT", 45);
		
		//FUNCTION KEYS
		#if (flash || js)
		i = 1;
		while (i <= 12)
		{
			addKey("F"+i,111+(i++));
		}
		#end
		
		//SPECIAL KEYS + PUNCTUATION
		addKey("ESCAPE",27);
		addKey("MINUS",189);
		addKey("PLUS",187);
		addKey("DELETE",46);
		addKey("BACKSPACE",8);
		addKey("LBRACKET",219);
		addKey("RBRACKET",221);
		addKey("BACKSLASH",220);
		addKey("CAPSLOCK",20);
		addKey("SEMICOLON",186);
		addKey("QUOTE",222);
		addKey("ENTER",13);
		addKey("SHIFT",16);
		addKey("COMMA",188);
		addKey("PERIOD",190);
		addKey("SLASH",191);
		addKey("NUMPADSLASH",191);
		addKey("CONTROL",17);
		addKey("ALT",18);
		addKey("SPACE",32);
		addKey("UP",38);
		addKey("DOWN",40);
		addKey("LEFT",37);
		addKey("RIGHT",39);
		addKey("TAB", 9);	
		
		#if (flash || js)
		addKey("NUMPADMINUS", 109);
		addKey("NUMPADPLUS", 107);
		addKey("NUMPADPERIOD", 110);
		#end
		
		Lib.current.stage.addEventListener(KeyboardEvent.KEY_DOWN, onKeyDown);
		Lib.current.stage.addEventListener(KeyboardEvent.KEY_UP, onKeyUp);
	}
	
	/**
	 * Event handler so FlxGame can toggle keys.
	 * @param	FlashEvent	A <code>KeyboardEvent</code> object.
	 */
	private function onKeyUp(FlashEvent:KeyboardEvent):Void
	{
		#if !FLX_NO_DEBUG
		if (FlxG._game._debuggerUp && FlxG._game._debugger.watch.editing)
		{
			return;
		}
		#end
		if(!FlxG.mobile)
		{
			#if !FLX_NO_DEBUG
			if ((FlxG._game._debugger != null) && ((FlashEvent.keyCode == 192) || (FlashEvent.keyCode == 220)))
			{
				FlxG._game._debugger.visible = !FlxG._game._debugger.visible;
				FlxG._game._debuggerUp = FlxG._game._debugger.visible;
				
				return;
			}
			#end
			if (FlxG._game.useSoundHotKeys)
			{
				var c:Int = FlashEvent.keyCode;
				var code:String = String.fromCharCode(FlashEvent.charCode);
				if (c == 48 || c == 96)
				{
					FlxG.mute = !FlxG.mute;
					if (FlxG.volumeHandler != null)
					{
						FlxG.volumeHandler(FlxG.mute?0:FlxG.volume);
					}
					FlxG._game.showSoundTray();
					return;
				}
				else if (c == 109 || c == 189)
				{
					FlxG.mute = false;
					FlxG.volume = FlxG.volume - 0.1;
					FlxG._game.showSoundTray();
					return;
				}
				else if (c == 107 || c == 187)
				{
					FlxG.mute = false;
					FlxG.volume = FlxG.volume + 0.1;
					FlxG._game.showSoundTray();
					return;
				}
				else
				{
					//default:
				}
			}
		}
		#if !FLX_NO_RECORD
		if (FlxG._game._replaying)
		{
			return;
		}
		#end
		
<<<<<<< HEAD
		var o:FlxMapObject = _map[FlashEvent.keyCode];
		if(o == null) return;
		if(o.current > 0) o.current = -1;
		else o.current = 0;
		Reflect.setProperty(this, o.name, false);
=======
		var object:FlxMapObject = _map[FlashEvent.keyCode];
		if(object == null) return;
		if(object.current > 0) object.current = -1;
		else object.current = 0;
		_keyBools.set(object.name, false);
>>>>>>> 859d7fa4
	}
	
	/**
	 * Internal event handler for input and focus.
	 * @param	FlashEvent	Flash keyboard event.
	 */
	private function onKeyDown(FlashEvent:KeyboardEvent):Void
	{
		#if !FLX_NO_RECORD
		#if !FLX_NO_DEBUG
		if (FlxG._game._debuggerUp && FlxG._game._debugger.watch.editing)
		{
			return;
		}
		if(FlxG._game._replaying && (FlxG._game._replayCancelKeys != null) && (FlxG._game._debugger == null) && (FlashEvent.keyCode != 192) && (FlashEvent.keyCode != 220))
		#else
		if(FlxG._game._replaying && (FlxG._game._replayCancelKeys != null) && (FlashEvent.keyCode != 192) && (FlashEvent.keyCode != 220))
		#end
		{
			var cancel:Bool = false;
			var replayCancelKey:String;
			var i:Int = 0;
			var l:Int = FlxG._game._replayCancelKeys.length;
			while(i < l)
			{
				replayCancelKey = FlxG._game._replayCancelKeys[i++];
				if((replayCancelKey == "ANY") || (getKeyCode(replayCancelKey) == Std.int(FlashEvent.keyCode)))
				{
					if(FlxG._game._replayCallback != null)
					{
						FlxG._game._replayCallback();
						FlxG._game._replayCallback = null;
					}
					else
					{
						FlxG.stopReplay();
					}
					break;
				}
			}
			return;
		}
		#end
		
		handleKeyDown(FlashEvent);
	}
	

	
	
	/**
	 * Event handler so FlxGame can toggle keys.
	 * @param	FlashEvent	A <code>KeyboardEvent</code> object.
	 */
	public function handleKeyDown(FlashEvent:KeyboardEvent):Void
	{
		var o:FlxMapObject = _map[FlashEvent.keyCode];
		if (o == null) return;
		if(o.current > 0) o.current = 1;
		else o.current = 2;
		_keyBools.set(o.name, true);
	}

	public function onFocus( ):Void
	{
		
	}

	public function onFocusLost( ):Void
	{
		reset();
	}

	public function toString( ):String
	{
		return "Keyboard";
	}

}<|MERGE_RESOLUTION|>--- conflicted
+++ resolved
@@ -257,19 +257,11 @@
 		}
 		#end
 		
-<<<<<<< HEAD
-		var o:FlxMapObject = _map[FlashEvent.keyCode];
-		if(o == null) return;
-		if(o.current > 0) o.current = -1;
-		else o.current = 0;
-		Reflect.setProperty(this, o.name, false);
-=======
 		var object:FlxMapObject = _map[FlashEvent.keyCode];
 		if(object == null) return;
 		if(object.current > 0) object.current = -1;
 		else object.current = 0;
 		_keyBools.set(object.name, false);
->>>>>>> 859d7fa4
 	}
 	
 	/**
