--- conflicted
+++ resolved
@@ -538,36 +538,6 @@
 					}
 					currDrawData[currIndex++] = 1.0; // alpha
 					#end
-<<<<<<< HEAD
-					
-					#if !FLX_NO_DEBUG
-					if (FlxG.visualDebug && !ignoreDrawDebug)
-					{
-						tile = _tileObjects[_data[columnIndex]];
-						if(tile != null)
-						{
-							if (tile.allowCollisions <= FlxObject.NONE)
-							{
-								debugColor = FlxG.BLUE;
-							}
-							else if (tile.allowCollisions != FlxObject.ANY)
-							{
-								debugColor = FlxG.PINK;
-							}
-							else
-							{
-								debugColor = FlxG.GREEN;
-							}
-							
-							// Copied from makeDebugTile
-							var gfx:Graphics = Camera._effectsLayer.graphics;
-							gfx.lineStyle(1, debugColor, 0.5);
-							gfx.drawRect(drawX, drawY, _tileWidth, _tileHeight);
-						}
-					}
-					#end
-=======
->>>>>>> 4fc5369a
 				}
 				#end
 				_flashPoint.x += _tileWidth;
