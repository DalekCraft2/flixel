/**
 * FlxWeapon
 * -- Part of the Flixel Power Tools set
 * 
 * v1.3 Added bullet elasticity and bulletsFired counter
 * v1.2 Added useParentDirection boolean
 * v1.1 Added pre-fire, fire and post-fire callbacks and sound support, rnd factors, boolean returns and currentBullet
 * v1.0 First release
 * 
 * @version 1.3 - October 9th 2011
 * @link http://www.photonstorm.com
 * @link http://www.haxeflixel.com
 * @author Richard Davey / Photon Storm
* @author Touch added by Impaler / Beeblerox
*/

package org.flixel.plugin.photonstorm;

import org.flixel.FlxBasic;
import org.flixel.FlxG;
import org.flixel.FlxTilemap;
import org.flixel.system.input.FlxTouch;
import nme.display.Bitmap;
import nme.display.BitmapInt32;
import org.flixel.FlxGroup;
import org.flixel.FlxTilemap;
import org.flixel.FlxBasic;
import org.flixel.FlxObject;
import org.flixel.FlxPoint;
import org.flixel.FlxRect;
import org.flixel.FlxSound;
import org.flixel.FlxSprite;
import org.flixel.FlxU;
import org.flixel.plugin.photonstorm.baseTypes.Bullet;
import org.flixel.plugin.photonstorm.FlxVelocity;

/**
 * A Weapon can only fire 1 type of bullet. But it can fire many of them at once (in different directions if needed) via createBulletPattern
 * A Player could fire multiple Weapons at the same time however, if you need to layer them up
 * 
 * TODO
 * ----
 * 
 * Angled bullets
 * Baked Rotation support for angled bullets
 * Bullet death styles (particle effects)
 * Bullet trails - blur FX style and Missile Command "draw lines" style? (could be another FX plugin)
 * Homing Missiles
 * Bullet uses random sprite from sprite sheet (for rainbow style bullets), or cycles through them in sequence?
 * Some Weapon base classes like shotgun, lazer, etc?
 */

class FlxWeapon 
{
	/**
	 * Internal name for this weapon (i.e. "pulse rifle")
	 */
	public var name:String;
	
	/**
	 * The FlxGroup into which all the bullets for this weapon are drawn. This should be added to your display and collision checked against it.
	 */
	public var group:FlxGroup;
	
	//	Bullet values
	public var bounds:FlxRect;
	
	private var bulletSpeed:Int;
	private var rotateToAngle:Bool;
	
	//	When firing from a fixed position (i.e. Missile Command)
	private var fireFromPosition:Bool;
	private var fireX:Int;
	private var fireY:Int;
	
	private var lastFired:Int;
	private var nextFire:Int;
	private var fireRate:Int;
	private var touchTarget:FlxTouch;
	
	//	When firing from a parent sprites position (i.e. Space Invaders)
	public  var parent:FlxSprite;
	private var fireFromParent:Bool;
<<<<<<< HEAD
=======
	public var parent:FlxSprite;
>>>>>>> 8d06be1c
	private var positionOffset:FlxPoint;
	private var directionFromParent:Bool;
	private var angleFromParent:Bool;
	
	private var velocity:FlxPoint;
	
	public var multiShot:Int;
	public var bulletLifeSpan:Float;
	public var bulletDamage:Float;
	
	public var bulletElasticity:Float;
	
	public var rndFactorAngle:Int;
	public var rndFactorSpeed:Int;
	public var rndFactorLifeSpan:Float;
	public var rndFactorPosition:FlxPoint;
	
	/**
	 * A reference to the Bullet that was fired
	 */
	public var currentBullet:Bullet;
	
	//	Callbacks
	public var onPreFireCallback:Void->Void;
	public var onFireCallback:Void->Void;
	public var onPostFireCallback:Void->Void;
	
	//	Sounds
	public var onPreFireSound:FlxSound;
	public var onFireSound:FlxSound;
	public var onPostFireSound:FlxSound;
	
	//	Quick firing direction angle constants
	public static inline var BULLET_UP:Int = -90;
	public static inline var BULLET_DOWN:Int = 90;
	public static inline var BULLET_LEFT:Int = 180;
	public static inline var BULLET_RIGHT:Int = 0;
	public static inline var BULLET_NORTH_EAST:Int = -45;
	public static inline var BULLET_NORTH_WEST:Int = -135;
	public static inline var BULLET_SOUTH_EAST:Int = 45;
	public static inline var BULLET_SOUTH_WEST:Int = 135;
	
	//	TODO :)
	/**
	 * Keeps a tally of how many bullets have been fired by this weapon
	 */
	private var bulletsFired:Int;
	private var currentMagazine:Int;
	//private var currentBullet:Int;
	private var magazineCount:Int;
	private var bulletsPerMagazine:Int;
	private var magazineSwapDelay:Int;
	private var skipParentCollision:Bool;
	
	private var magazineSwapCallback:Dynamic;
	private var magazineSwapSound:FlxSound;
	
	private static inline var FIRE:Int = 0;
	private static inline var FIRE_AT_MOUSE:Int = 1;
	private static inline var FIRE_AT_POSITION:Int = 2;
	private static inline var FIRE_AT_TARGET:Int = 3;
	private static inline var FIRE_FROM_ANGLE:Int = 4;
	private static inline var FIRE_FROM_PARENT_ANGLE:Int = 5;
	private static inline var FIRE_AT_TOUCH:Int = 6;
	
	/**
	 * Creates the FlxWeapon class which will fire your bullets.<br>
	 * You should call one of the makeBullet functions to visually create the bullets.<br>
	 * Then either use setDirection with fire() or one of the fireAt functions to launch them.
	 * 
	 * @param	name		The name of your weapon (i.e. "lazer" or "shotgun"). For your internal reference really, but could be displayed in-game.
	 * @param	parentRef	If this weapon belongs to a parent sprite, specify it here (bullets will fire from the sprites x/y vars as defined below).
	 * @param	xVariable	The x axis variable of the parent to use when firing. Typically "x", but could be "screenX" or any public getter that exposes the x coordinate.
	 * @param	yVariable	The y axis variable of the parent to use when firing. Typically "y", but could be "screenY" or any public getter that exposes the y coordinate.
	 */
	public function new(name:String, parentRef:FlxSprite = null)
	{
		bulletsFired = 0;
		
		rndFactorAngle = 0;
		rndFactorLifeSpan = 0;
		rndFactorSpeed = 0;
		rndFactorPosition = new FlxPoint();
		multiShot = 0;
		bulletLifeSpan = 0;
		bulletElasticity = 0;
		bulletDamage = 1;
		
		lastFired = 0;
		nextFire = 0;
		fireRate = 0;
		
		this.name = name;
		
		bounds = new FlxRect(0, 0, FlxG.width, FlxG.height);
		
		positionOffset = new FlxPoint();
		
		velocity = new FlxPoint();
		
		if (parentRef != null)
		{
			setParent(parentRef);
		}
	}
	
	/**
	 * Makes a pixel bullet sprite (rather than an image). You can set the width/height and color of the bullet.
	 * 
	 * @param	quantity	How many bullets do you need to make? This value should be high enough to cover all bullets you need on-screen *at once* plus probably a few extra spare!
	 * @param	width		The width (in pixels) of the bullets
	 * @param	height		The height (in pixels) of the bullets
	 * @param	color		The color of the bullets. Must be given in 0xAARRGGBB format
	 * @param	offsetX		When the bullet is fired if you need to offset it on the x axis, for example to line it up with the "nose" of a space ship, set the amount here (positive or negative)
	 * @param	offsetY		When the bullet is fired if you need to offset it on the y axis, for example to line it up with the "nose" of a space ship, set the amount here (positive or negative)
	 */
	#if flash
	public function makePixelBullet(quantity:UInt, width:Int = 2, height:Int = 2, ?color:UInt = 0xffffffff, offsetX:Int = 0, offsetY:Int = 0):Void
	#else
	public function makePixelBullet(quantity:Int, width:Int = 2, height:Int = 2, ?color:BitmapInt32, offsetX:Int = 0, offsetY:Int = 0):Void
	#end
	{
		#if !flash
		if (color == null)
		{
			color = FlxG.WHITE;
		}
		#end
		
		group = new FlxGroup(quantity);
		
		for (b in 0...(quantity))
		{
			var tempBullet:Bullet = new Bullet(this, b);
			tempBullet.makeGraphic(width, height, color);
			group.add(tempBullet);
		}
		
		positionOffset.x = offsetX;
		positionOffset.y = offsetY;
	}
	
	/**
	 * Makes a bullet sprite from the given image. It will use the width/height of the image.
	 * 
	 * @param	quantity		How many bullets do you need to make? This value should be high enough to cover all bullets you need on-screen *at once* plus probably a few extra spare!
	 * @param	image			The image used to create the bullet from
	 * @param	offsetX			When the bullet is fired if you need to offset it on the x axis, for example to line it up with the "nose" of a space ship, set the amount here (positive or negative)
	 * @param	offsetY			When the bullet is fired if you need to offset it on the y axis, for example to line it up with the "nose" of a space ship, set the amount here (positive or negative)
	 * @param	autoRotate		When true the bullet sprite will rotate to match the angle of the parent sprite. Call fireFromParentAngle or fromFromAngle to fire it using an angle as the velocity.
	 * @param	frame			If the image has a single row of square animation frames on it, you can specify which of the frames you want to use here. Default is -1, or "use whole graphic"
	 * @param	rotations		The number of rotation frames the final sprite should have.  For small sprites this can be quite a large number (360 even) without any problems.
	 * @param	antiAliasing	Whether to use high quality rotations when creating the graphic. Default is false.
	 * @param	autoBuffer		Whether to automatically increase the image size to accomodate rotated corners. Default is false. Will create frames that are 150% larger on each axis than the original frame or graphic.
	 */
	public function makeImageBullet(quantity:Int, image:Dynamic, offsetX:Int = 0, offsetY:Int = 0, autoRotate:Bool = false, rotations:Int = 16, frame:Int = -1, antiAliasing:Bool = false, autoBuffer:Bool = false):Void
	{
		group = new FlxGroup(quantity);
		
		rotateToAngle = autoRotate;
		
		for (b in 0...(quantity))
		{
			var tempBullet:Bullet = new Bullet(this, b);
			
			#if flash
			if (autoRotate)
			{
				tempBullet.loadRotatedGraphic(image, rotations, frame, antiAliasing, autoBuffer);
			}
			else
			{
				tempBullet.loadGraphic(image);
			}
			#else
			tempBullet.loadGraphic(image);
			tempBullet.frame = frame;
			tempBullet.antialiasing = antiAliasing;
			#end
			group.add(tempBullet);
		}
		
		positionOffset.x = offsetX;
		positionOffset.y = offsetY;
	}
	
	/**
	 * Makes an animated bullet from the image and frame data given.
	 * 
	 * @param	quantity		How many bullets do you need to make? This value should be high enough to cover all bullets you need on-screen *at once* plus probably a few extra spare!
	 * @param	imageSequence	The image used to created the animated bullet from
	 * @param	frameWidth		The width of each frame in the animation
	 * @param	frameHeight		The height of each frame in the animation
	 * @param	frames			An array of numbers indicating what frames to play in what order (e.g. 1, 2, 3)
	 * @param	frameRate		The speed in frames per second that the animation should play at (e.g. 40 fps)
	 * @param	looped			Whether or not the animation is looped or just plays once
	 * @param	offsetX			When the bullet is fired if you need to offset it on the x axis, for example to line it up with the "nose" of a space ship, set the amount here (positive or negative)
	 * @param	offsetY			When the bullet is fired if you need to offset it on the y axis, for example to line it up with the "nose" of a space ship, set the amount here (positive or negative)
	 */
	public function makeAnimatedBullet(quantity:Int, imageSequence:Dynamic, frameWidth:Int, frameHeight:Int, frames:Array<Int>, frameRate:Int, looped:Bool, offsetX:Int = 0, offsetY:Int = 0):Void
	{
		group = new FlxGroup(quantity);
		
		for (b in 0...(quantity))
		{
			var tempBullet:Bullet = new Bullet(this, b);
			
			tempBullet.loadGraphic(imageSequence, true, false, frameWidth, frameHeight);
			tempBullet.addAnimation("fire", frames, frameRate, looped);
			
			group.add(tempBullet);
		}
		
		positionOffset.x = offsetX;
		positionOffset.y = offsetY;
	}
	
	/**
	 * Internal function that handles the actual firing of the bullets
	 * 
	 * @param	method
	 * @param	x
	 * @param	y
	 * @param	target
	 * @return	true if a bullet was fired or false if one wasn't available. The bullet last fired is stored in FlxWeapon.prevBullet
	 */
	private function runFire(method:Int, x:Int = 0, y:Int = 0, target:FlxSprite = null, angle:Int = 0):Bool
	{
		if (fireRate > 0 && FlxU.getTicks() < nextFire)
		{
			return false;
		}
		
		currentBullet = getFreeBullet();
		
		if (currentBullet == null)
		{
			return false;
		}
		
		if (onPreFireCallback != null)
		{
			//onPreFireCallback.apply();
			Reflect.callMethod(this, Reflect.getProperty(this, "onPreFireCallback"), []);
		}
		
		if (onPreFireSound != null)
		{
			onPreFireSound.play();
		}

		//	Clear any velocity that may have been previously set from the pool
		currentBullet.velocity.x = 0;
		currentBullet.velocity.y = 0;
		
		lastFired = FlxU.getTicks();
		nextFire = FlxU.getTicks() + cast(fireRate / FlxG.timeScale);
		
		var launchX:Float = positionOffset.x;
		var launchY:Float = positionOffset.y;
		
		if (fireFromParent)
		{
			launchX += parent.x;
			launchY += parent.y;
		}
		else if (fireFromPosition)
		{
			launchX += fireX;
			launchY += fireY;
		}
		
		if (directionFromParent)
		{
			velocity = FlxVelocity.velocityFromFacing(parent, bulletSpeed);
		}
		
		//	Faster (less CPU) to use this small if-else ladder than a switch statement
		if (method == FIRE)
		{
			currentBullet.fire(launchX, launchY, velocity.x, velocity.y);
		}
		else if (method == FIRE_AT_POSITION)
		{
			currentBullet.fireAtPosition(launchX, launchY, x, y, bulletSpeed);
		}
		else if (method == FIRE_AT_TARGET)
		{
			currentBullet.fireAtTarget(launchX, launchY, target, bulletSpeed);
		}
		else if (method == FIRE_FROM_ANGLE)
		{
			currentBullet.fireFromAngle(launchX, launchY, angle, bulletSpeed);
		}
		else if (method == FIRE_FROM_PARENT_ANGLE)
		{
<<<<<<< HEAD
			currentBullet.fireFromAngle(launchX, launchY, cast(parent.angle), bulletSpeed);
=======
			currentBullet.fireFromAngle(launchX, launchY, Math.floor(parent.angle), bulletSpeed);
>>>>>>> 8d06be1c
		}
		#if !FLX_NO_TOUCH
		else if (method == FIRE_AT_TOUCH)
		{
			if ( touchTarget != null)
			currentBullet.fireAtTouch(launchX, launchY, touchTarget, bulletSpeed);
		}
		#end
		#if !FLX_NO_MOUSE
		else if (method == FIRE_AT_MOUSE)
		{
			currentBullet.fireAtMouse(launchX, launchY, bulletSpeed);
		}
		#end
		if (onPostFireCallback != null)
		{
			//onPostFireCallback.apply();
			Reflect.callMethod(this, Reflect.getProperty(this, "onPostFireCallback"), []);
		}
		
		if (onPostFireSound != null)
		{
			onPostFireSound.play();
		}
		
		bulletsFired++;
		
		return true;
	}
	
	/**
	 * Fires a bullet (if one is available). The bullet will be given the velocity defined in setBulletDirection and fired at the rate set in setFireRate.
	 * 
	 * @return	true if a bullet was fired or false if one wasn't available. A reference to the bullet fired is stored in FlxWeapon.currentBullet.
	 */
	public inline function fire():Bool
	{
		return runFire(FIRE);
	}
	
	#if !FLX_NO_MOUSE
	/**
	 * Fires a bullet (if one is available) at the mouse coordinates, using the speed set in setBulletSpeed and the rate set in setFireRate.
	 * 
	 * @return	true if a bullet was fired or false if one wasn't available. A reference to the bullet fired is stored in FlxWeapon.currentBullet.
	 */
	public inline function fireAtMouse():Bool
	{
		return runFire(FIRE_AT_MOUSE);
	}
	#end
	
	#if !FLX_NO_TOUCH
	/**
	 * Fires a bullet (if one is available) at the FlxTouch coordinates, using the speed set in setBulletSpeed and the rate set in setFireRate.
	 * 
	 * 	@param	a	The FlxTouch object to fire at, if null use the first available one
	 * @return		true if a bullet was fired or false if one wasn't available. A reference to the bullet fired is stored in FlxWeapon.currentBullet.
	 */
	public function fireAtTouch(a:FlxTouch = null):Bool
	{
		if ( a == null ) 
		{
			touchTarget = FlxG.touchManager.getFirstTouch();
		} else {
			touchTarget = a;
		}
		var fired = false;
		if ( touchTarget != null) {
			fired = runFire(FIRE_AT_TOUCH);
			touchTarget = null;
		}
		return fired;
	}
	#end
	
	/**
	 * Fires a bullet (if one is available) at the given x/y coordinates, using the speed set in setBulletSpeed and the rate set in setFireRate.
	 * 
	 * @param	x	The x coordinate (in game world pixels) to fire at
	 * @param	y	The y coordinate (in game world pixels) to fire at
	 * @return	true if a bullet was fired or false if one wasn't available. A reference to the bullet fired is stored in FlxWeapon.currentBullet.
	 */
	public inline function fireAtPosition(x:Int, y:Int):Bool
	{
		return runFire(FIRE_AT_POSITION, x, y);
	}
	
	/**
	 * Fires a bullet (if one is available) at the given targets x/y coordinates, using the speed set in setBulletSpeed and the rate set in setFireRate.
	 * 
	 * @param	target	The FlxSprite you wish to fire the bullet at
	 * @return	true if a bullet was fired or false if one wasn't available. A reference to the bullet fired is stored in FlxWeapon.currentBullet.
	 */
	public inline function fireAtTarget(target:FlxSprite):Bool
	{
		return runFire(FIRE_AT_TARGET, 0, 0, target);
	}
	
	/**
	 * Fires a bullet (if one is available) based on the given angle
	 * 
	 * @param	angle	The angle (in degrees) calculated in clockwise positive direction (down = 90 degrees positive, right = 0 degrees positive, up = 90 degrees negative)
	 * @return	true if a bullet was fired or false if one wasn't available. A reference to the bullet fired is stored in FlxWeapon.currentBullet.
	 */
	public inline function fireFromAngle(angle:Int):Bool
	{
		return runFire(FIRE_FROM_ANGLE, 0, 0, null, angle);
	}
	
	/**
	 * Fires a bullet (if one is available) based on the angle of the Weapons parent
	 * 
	 * @return	true if a bullet was fired or false if one wasn't available. A reference to the bullet fired is stored in FlxWeapon.currentBullet.
	 */
	public inline function fireFromParentAngle():Bool
	{
		return runFire(FIRE_FROM_PARENT_ANGLE);
	}
	
	/**
	 * Causes the Weapon to fire from the parents x/y value, as seen in Space Invaders and most shoot-em-ups.
	 * 
	 * @param	parentRef		If this weapon belongs to a parent sprite, specify it here (bullets will fire from the sprites x/y vars as defined below).
	 * @param	xVariable		The x axis variable of the parent to use when firing. Typically "x", but could be "screenX" or any public getter that exposes the x coordinate.
	 * @param	yVariable		The y axis variable of the parent to use when firing. Typically "y", but could be "screenY" or any public getter that exposes the y coordinate.
	 * @param	offsetX			When the bullet is fired if you need to offset it on the x axis, for example to line it up with the "nose" of a space ship, set the amount here (positive or negative)
	 * @param	offsetY			When the bullet is fired if you need to offset it on the y axis, for example to line it up with the "nose" of a space ship, set the amount here (positive or negative)
	 * @param	useDirection	When fired the bullet direction is based on parent sprites facing value (up/down/left/right)
	 */
	public function setParent(parentRef:FlxSprite, offsetX:Int = 0, offsetY:Int = 0, useDirection:Bool = false):Void
	{
		if (parentRef != null)
		{
			fireFromParent = true;
			
			parent = parentRef;
<<<<<<< HEAD
		
=======
			
>>>>>>> 8d06be1c
			positionOffset.x = offsetX;
			positionOffset.y = offsetY;
			
			directionFromParent = useDirection;
		}
	}
	
	/**
	 * Causes the Weapon to fire from a fixed x/y position on the screen, like in the game Missile Command.<br>
	 * If set this over-rides a call to setParent (which causes the Weapon to fire from the parents x/y position)
	 * 
	 * @param	x	The x coordinate (in game world pixels) to fire from
	 * @param	y	The y coordinate (in game world pixels) to fire from
	 * @param	offsetX		When the bullet is fired if you need to offset it on the x axis, for example to line it up with the "nose" of a space ship, set the amount here (positive or negative)
	 * @param	offsetY		When the bullet is fired if you need to offset it on the y axis, for example to line it up with the "nose" of a space ship, set the amount here (positive or negative)
	 */
	public inline function setFiringPosition(x:Int, y:Int, offsetX:Int = 0, offsetY:Int = 0):Void
	{
		fireFromPosition = true;
		fireX = x;
		fireY = y;
		
		positionOffset.x = offsetX;
		positionOffset.y = offsetY;
	}
	
	/**
	 * The speed in pixels/sec (sq) that the bullet travels at when fired via fireAtMouse, fireAtPosition or fireAtTarget.<br>
	 * You can update this value in real-time, should you need to speed-up or slow-down your bullets (i.e. collecting a power-up)
	 * 
	 * @param	speed		The speed it will move, in pixels per second (sq)
	 */
	public inline function setBulletSpeed(speed:Int):Void
	{
		bulletSpeed = speed;
	}
	
	/**
	 * The speed in pixels/sec (sq) that the bullet travels at when fired via fireAtMouse, fireAtPosition or fireAtTarget.
	 * 
	 * @return	The speed the bullet moves at, in pixels per second (sq)
	 */
	public inline function getBulletSpeed():Int
	{
		return bulletSpeed;
	}
	
	/**
	 * Sets the firing rate of the Weapon. By default there is no rate, as it can be controlled by FlxControl.setFireButton.<br>
	 * However if you are firing using the mouse you may wish to set a firing rate.
	 * 
	 * @param	rate	The delay in milliseconds (ms) between which each bullet is fired, set to zero to clear
	 */
	public inline function setFireRate(rate:Int):Void
	{
		fireRate = rate;
	}
	
	/**
	 * When a bullet goes outside of this bounds it will be automatically killed, freeing it up for firing again.
	 * TODO - Needs testing with a scrolling map (when not using single screen display)
	 * 
	 * @param	bounds	An FlxRect area. Inside this area the bullet should be considered alive, once outside it will be killed.
	 */
	public inline function setBulletBounds(bounds:FlxRect):Void
	{
		this.bounds = bounds;
	}
	
	/**
	 * Set the direction the bullet will travel when fired.<br>
	 * You can use one of the consts such as BULLET_UP, BULLET_DOWN or BULLET_NORTH_EAST to set the angle easily.<br>
	 * Speed should be given in pixels/sec (sq) and is the speed at which the bullet travels when fired.
	 * 
	 * @param	angle		The angle of the bullet. In clockwise positive direction: Right = 0, Down = 90, Left = 180, Up = -90. You can use one of the consts such as BULLET_UP, etc
	 * @param	speed		The speed it will move, in pixels per second (sq)
	 */
	public inline function setBulletDirection(angle:Int, speed:Int):Void
	{
		velocity = FlxVelocity.velocityFromAngle(angle, speed);
	}
	
	/**
	 * Sets gravity on all currently created bullets<br>
	 * This will update ALL bullets, even those currently "in flight", so be careful about when you call this!
	 * 
	 * @param	xForce	A positive value applies gravity dragging the bullet to the right. A negative value drags the bullet to the left. Zero disables horizontal gravity.
	 * @param	yforce	A positive value applies gravity dragging the bullet down. A negative value drags the bullet up. Zero disables vertical gravity.
	 */
	public inline function setBulletGravity(xForce:Int, yForce:Int):Void
	{
		group.setAll("xGravity", xForce);
		group.setAll("yGravity", yForce);
	}
	
	/**
	 * If you'd like your bullets to accelerate to their top speed rather than be launched already at it, then set the acceleration value here.<br>
	 * If you've previously set the acceleration then setting it to zero will cancel the effect.<br>
	 * This will update ALL bullets, even those currently "in flight", so be careful about when you call this!
	 * 
	 * @param	xAcceleration		Acceleration speed in pixels per second to apply to the sprites horizontal movement, set to zero to cancel. Negative values move left, positive move right.
	 * @param	yAcceleration		Acceleration speed in pixels per second to apply to the sprites vertical movement, set to zero to cancel. Negative values move up, positive move down.
	 * @param	xSpeedMax			The maximum speed in pixels per second in which the sprite can move horizontally
	 * @param	ySpeedMax			The maximum speed in pixels per second in which the sprite can move vertically
	 */
	public function setBulletAcceleration(xAcceleration:Int, yAcceleration:Int, xSpeedMax:Int, ySpeedMax:Int):Void
	{
		if (xAcceleration == 0 && yAcceleration == 0)
		{
			group.setAll("accelerates", false);
		}
		else
		{
			group.setAll("accelerates", true);
			group.setAll("xAcceleration", xAcceleration);
			group.setAll("yAcceleration", yAcceleration);
			group.setAll("maxVelocityX", xSpeedMax);
			group.setAll("maxVelocityY", ySpeedMax);
		}
	}
	
	/**
	 * When the bullet is fired from a parent (or fixed position) it will do so from their x/y coordinate.<br>
	 * Often you need to align a bullet with the sprite, i.e. to make it look like it came out of the "nose" of a space ship.<br>
	 * Use this offset x/y value to achieve that effect.
	 * 
	 * @param	offsetX		The x coordinate offset to add to the launch location (positive or negative)
	 * @param	offsetY		The y coordinate offset to add to the launch location (positive or negative)
	 */
<<<<<<< HEAD
	public inline function setBulletOffset(offsetX:Float, offsetY:Float):Void
=======
	public function setBulletOffset(offsetX:Float, offsetY:Float):Void
>>>>>>> 8d06be1c
	{
		positionOffset.x = offsetX;
		positionOffset.y = offsetY;
	}
	
	/**
	 * To make the bullet apply a random factor to either its angle, speed, or both when fired, set these values. Can create a nice "scatter gun" effect.
	 * 
	 * @param	randomAngle		The +- value applied to the angle when fired. For example 20 means the bullet can fire up to 20 degrees under or over its angle when fired.
	 * @param	randomSpeed		The +- value applied to the speed when fired. For example 20 means the bullet can fire up to 20 px/sec slower or faster when fired.
	 * @param  randomPosition  The +- value applied to the firing location when fired (fire spread).
	 * @param  randomLifeSpan  The +- value applied to the <code>bulletLifeSpan</code> when fired. For example passing 2 when <code>bulletLifeSpan</code> is 3, means the bullet can live up to 5 seconds, minimum of 1.
	 */
	public function setBulletRandomFactor(randomAngle:Int = 0, randomSpeed:Int = 0, randomPosition:FlxPoint = null, randomLifeSpan:Float = 0):Void
	{
		rndFactorAngle = randomAngle;
		rndFactorSpeed = randomSpeed;
		
		if (randomPosition != null)
		{
			rndFactorPosition = randomPosition;
		}
		
		rndFactorLifeSpan = (randomLifeSpan < 0) ? -randomLifeSpan : randomLifeSpan;
	}
	
	/**
	 * If the bullet should have a fixed life span use this function to set it.
	 * The bullet will be killed once it passes this lifespan, if still alive and in bounds.
	 * 
	 * @param	lifespan  The lifespan of the bullet, given in seconds.
	 */
	public inline function setBulletLifeSpan(lifespan:Float):Void
	{
		bulletLifeSpan = lifespan;
	}
	
	/**
	 * The elasticity of the fired bullet controls how much it rebounds off collision surfaces.
	 * 
	 * @param	elasticity	The elasticity of the bullet between 0 and 1 (0 being no rebound, 1 being 100% force rebound). Set to zero to disable.
	 */
	public inline function setBulletElasticity(elasticity:Float):Void
	{
		bulletElasticity = elasticity;
	}
	
	/**
	 * Internal function that returns the next available bullet from the pool (if any)
	 * 
	 * @return	A bullet
	 */
	private function getFreeBullet():Bullet
	{
		var result:Bullet = null;
		
		if (group == null || group.length == 0)
		{
			throw "Weapon.as cannot fire a bullet until one has been created via a call to makePixelBullet or makeImageBullet";
			return null;
		}
		
		var bullet:Bullet;
		for (i in 0...(group.members.length))
		{
			bullet = cast(group.members[i], Bullet);
			if (bullet.exists == false)
			{
				result = bullet;
				break;
			}
		}
		
		return result;
	}
	
	/**
	 * Sets a pre-fire callback function and sound. These are played immediately before the bullet is fired.
	 * 
	 * @param	callback	The function to call
	 * @param	sound		An FlxSound to play
	 */
	public inline function setPreFireCallback(callbackFunc:Void->Void = null, sound:FlxSound = null):Void
	{
		onPreFireCallback = callbackFunc;
		onPreFireSound = sound;
	}
	
	/**
	 * Sets a fire callback function and sound. These are played immediately as the bullet is fired.
	 * 
	 * @param	callback	The function to call
	 * @param	sound		An FlxSound to play
	 */
	public inline function setFireCallback(callbackFunc:Void->Void = null, sound:FlxSound = null):Void
	{
		onFireCallback = callbackFunc;
		onFireSound = sound;
	}
	
	/**
	 * Sets a post-fire callback function and sound. These are played immediately after the bullet is fired.
	 * 
	 * @param	callback	The function to call
	 * @param	sound		An FlxSound to play
	 */
	public inline function setPostFireCallback(callbackFunc:Void->Void = null, sound:FlxSound = null):Void
	{
		onPostFireCallback = callbackFunc;
		onPostFireSound = sound;
	}
	
	/**
	 * Checks to see if the bullets are overlapping the specified object or group
	 * 
<<<<<<< HEAD
	 * @param	objectOrGroup	The group or object to check if bullets collide
	 * @param	notifyCallBack	A function that will get called if a bullet overlaps an object
	 * @param	skipParent		Don't trigger colision notifies with the parent of this object
	 */
	public inline function bulletsOverlap(objectOrGroup:FlxBasic, ?notifyCallBack:FlxObject->FlxObject->Void = null, ?skipParent:Bool = true ):Void
=======
	 * @param  objectOrGroup  The group or object to check if bullets collide
	 * @param  notifyCallBack  A function that will get called if a bullet overlaps an object
	 * @param  skipParent    Don't trigger colision notifies with the parent of this object
	*/
	public inline function bulletsOverlap(objectOrGroup:FlxBasic, notifyCallBack:FlxObject->FlxObject->Void = null, skipParent:Bool = true):Void
>>>>>>> 8d06be1c
	{
		skipParentCollision = skipParent;
		FlxG.overlap(objectOrGroup, group, notifyCallBack != null ? notifyCallBack : onBulletHit, shouldBulletHit);
	}
<<<<<<< HEAD
	
	private function shouldBulletHit(o:FlxObject, bullet:FlxObject):Bool
	{
		if (parent == o && skipParentCollision)
			return false;
		if (Std.is(o, FlxTilemap))
			return cast(o, FlxTilemap).overlapsWithCallback(bullet);
		else
			return true;
	}
	private function onBulletHit(o:FlxObject, bullet:FlxObject):Void
=======

  	private function shouldBulletHit(o:FlxObject, bullet:FlxObject):Bool
	{
		if (parent == o && skipParentCollision)
		{
			return false;
		}

		if (Std.is(o, FlxTilemap))
		{
			return cast(o, FlxTilemap).overlapsWithCallback(bullet);
		}
		else
		{
			return true;
		}
	}

  	private function onBulletHit(o:FlxObject, bullet:FlxObject):Void
>>>>>>> 8d06be1c
	{
		bullet.kill();
	}
	
	// TODO
	public function createBulletPattern(pattern:Array<Dynamic>):Void
	{
		//	Launches this many bullets
	}
	
	
	public function update():Void
	{
		// ???
	}
	
}<|MERGE_RESOLUTION|>--- conflicted
+++ resolved
@@ -1,846 +1,806 @@
-/**
- * FlxWeapon
- * -- Part of the Flixel Power Tools set
- * 
- * v1.3 Added bullet elasticity and bulletsFired counter
- * v1.2 Added useParentDirection boolean
- * v1.1 Added pre-fire, fire and post-fire callbacks and sound support, rnd factors, boolean returns and currentBullet
- * v1.0 First release
- * 
- * @version 1.3 - October 9th 2011
- * @link http://www.photonstorm.com
- * @link http://www.haxeflixel.com
- * @author Richard Davey / Photon Storm
-* @author Touch added by Impaler / Beeblerox
-*/
-
-package org.flixel.plugin.photonstorm;
-
-import org.flixel.FlxBasic;
-import org.flixel.FlxG;
-import org.flixel.FlxTilemap;
-import org.flixel.system.input.FlxTouch;
-import nme.display.Bitmap;
-import nme.display.BitmapInt32;
-import org.flixel.FlxGroup;
-import org.flixel.FlxTilemap;
-import org.flixel.FlxBasic;
-import org.flixel.FlxObject;
-import org.flixel.FlxPoint;
-import org.flixel.FlxRect;
-import org.flixel.FlxSound;
-import org.flixel.FlxSprite;
-import org.flixel.FlxU;
-import org.flixel.plugin.photonstorm.baseTypes.Bullet;
-import org.flixel.plugin.photonstorm.FlxVelocity;
-
-/**
- * A Weapon can only fire 1 type of bullet. But it can fire many of them at once (in different directions if needed) via createBulletPattern
- * A Player could fire multiple Weapons at the same time however, if you need to layer them up
- * 
- * TODO
- * ----
- * 
- * Angled bullets
- * Baked Rotation support for angled bullets
- * Bullet death styles (particle effects)
- * Bullet trails - blur FX style and Missile Command "draw lines" style? (could be another FX plugin)
- * Homing Missiles
- * Bullet uses random sprite from sprite sheet (for rainbow style bullets), or cycles through them in sequence?
- * Some Weapon base classes like shotgun, lazer, etc?
- */
-
-class FlxWeapon 
-{
-	/**
-	 * Internal name for this weapon (i.e. "pulse rifle")
-	 */
-	public var name:String;
-	
-	/**
-	 * The FlxGroup into which all the bullets for this weapon are drawn. This should be added to your display and collision checked against it.
-	 */
-	public var group:FlxGroup;
-	
-	//	Bullet values
-	public var bounds:FlxRect;
-	
-	private var bulletSpeed:Int;
-	private var rotateToAngle:Bool;
-	
-	//	When firing from a fixed position (i.e. Missile Command)
-	private var fireFromPosition:Bool;
-	private var fireX:Int;
-	private var fireY:Int;
-	
-	private var lastFired:Int;
-	private var nextFire:Int;
-	private var fireRate:Int;
-	private var touchTarget:FlxTouch;
-	
-	//	When firing from a parent sprites position (i.e. Space Invaders)
-	public  var parent:FlxSprite;
-	private var fireFromParent:Bool;
-<<<<<<< HEAD
-=======
-	public var parent:FlxSprite;
->>>>>>> 8d06be1c
-	private var positionOffset:FlxPoint;
-	private var directionFromParent:Bool;
-	private var angleFromParent:Bool;
-	
-	private var velocity:FlxPoint;
-	
-	public var multiShot:Int;
-	public var bulletLifeSpan:Float;
-	public var bulletDamage:Float;
-	
-	public var bulletElasticity:Float;
-	
-	public var rndFactorAngle:Int;
-	public var rndFactorSpeed:Int;
-	public var rndFactorLifeSpan:Float;
-	public var rndFactorPosition:FlxPoint;
-	
-	/**
-	 * A reference to the Bullet that was fired
-	 */
-	public var currentBullet:Bullet;
-	
-	//	Callbacks
-	public var onPreFireCallback:Void->Void;
-	public var onFireCallback:Void->Void;
-	public var onPostFireCallback:Void->Void;
-	
-	//	Sounds
-	public var onPreFireSound:FlxSound;
-	public var onFireSound:FlxSound;
-	public var onPostFireSound:FlxSound;
-	
-	//	Quick firing direction angle constants
-	public static inline var BULLET_UP:Int = -90;
-	public static inline var BULLET_DOWN:Int = 90;
-	public static inline var BULLET_LEFT:Int = 180;
-	public static inline var BULLET_RIGHT:Int = 0;
-	public static inline var BULLET_NORTH_EAST:Int = -45;
-	public static inline var BULLET_NORTH_WEST:Int = -135;
-	public static inline var BULLET_SOUTH_EAST:Int = 45;
-	public static inline var BULLET_SOUTH_WEST:Int = 135;
-	
-	//	TODO :)
-	/**
-	 * Keeps a tally of how many bullets have been fired by this weapon
-	 */
-	private var bulletsFired:Int;
-	private var currentMagazine:Int;
-	//private var currentBullet:Int;
-	private var magazineCount:Int;
-	private var bulletsPerMagazine:Int;
-	private var magazineSwapDelay:Int;
-	private var skipParentCollision:Bool;
-	
-	private var magazineSwapCallback:Dynamic;
-	private var magazineSwapSound:FlxSound;
-	
-	private static inline var FIRE:Int = 0;
-	private static inline var FIRE_AT_MOUSE:Int = 1;
-	private static inline var FIRE_AT_POSITION:Int = 2;
-	private static inline var FIRE_AT_TARGET:Int = 3;
-	private static inline var FIRE_FROM_ANGLE:Int = 4;
-	private static inline var FIRE_FROM_PARENT_ANGLE:Int = 5;
-	private static inline var FIRE_AT_TOUCH:Int = 6;
-	
-	/**
-	 * Creates the FlxWeapon class which will fire your bullets.<br>
-	 * You should call one of the makeBullet functions to visually create the bullets.<br>
-	 * Then either use setDirection with fire() or one of the fireAt functions to launch them.
-	 * 
-	 * @param	name		The name of your weapon (i.e. "lazer" or "shotgun"). For your internal reference really, but could be displayed in-game.
-	 * @param	parentRef	If this weapon belongs to a parent sprite, specify it here (bullets will fire from the sprites x/y vars as defined below).
-	 * @param	xVariable	The x axis variable of the parent to use when firing. Typically "x", but could be "screenX" or any public getter that exposes the x coordinate.
-	 * @param	yVariable	The y axis variable of the parent to use when firing. Typically "y", but could be "screenY" or any public getter that exposes the y coordinate.
-	 */
-	public function new(name:String, parentRef:FlxSprite = null)
-	{
-		bulletsFired = 0;
-		
-		rndFactorAngle = 0;
-		rndFactorLifeSpan = 0;
-		rndFactorSpeed = 0;
-		rndFactorPosition = new FlxPoint();
-		multiShot = 0;
-		bulletLifeSpan = 0;
-		bulletElasticity = 0;
-		bulletDamage = 1;
-		
-		lastFired = 0;
-		nextFire = 0;
-		fireRate = 0;
-		
-		this.name = name;
-		
-		bounds = new FlxRect(0, 0, FlxG.width, FlxG.height);
-		
-		positionOffset = new FlxPoint();
-		
-		velocity = new FlxPoint();
-		
-		if (parentRef != null)
-		{
-			setParent(parentRef);
-		}
-	}
-	
-	/**
-	 * Makes a pixel bullet sprite (rather than an image). You can set the width/height and color of the bullet.
-	 * 
-	 * @param	quantity	How many bullets do you need to make? This value should be high enough to cover all bullets you need on-screen *at once* plus probably a few extra spare!
-	 * @param	width		The width (in pixels) of the bullets
-	 * @param	height		The height (in pixels) of the bullets
-	 * @param	color		The color of the bullets. Must be given in 0xAARRGGBB format
-	 * @param	offsetX		When the bullet is fired if you need to offset it on the x axis, for example to line it up with the "nose" of a space ship, set the amount here (positive or negative)
-	 * @param	offsetY		When the bullet is fired if you need to offset it on the y axis, for example to line it up with the "nose" of a space ship, set the amount here (positive or negative)
-	 */
-	#if flash
-	public function makePixelBullet(quantity:UInt, width:Int = 2, height:Int = 2, ?color:UInt = 0xffffffff, offsetX:Int = 0, offsetY:Int = 0):Void
-	#else
-	public function makePixelBullet(quantity:Int, width:Int = 2, height:Int = 2, ?color:BitmapInt32, offsetX:Int = 0, offsetY:Int = 0):Void
-	#end
-	{
-		#if !flash
-		if (color == null)
-		{
-			color = FlxG.WHITE;
-		}
-		#end
-		
-		group = new FlxGroup(quantity);
-		
-		for (b in 0...(quantity))
-		{
-			var tempBullet:Bullet = new Bullet(this, b);
-			tempBullet.makeGraphic(width, height, color);
-			group.add(tempBullet);
-		}
-		
-		positionOffset.x = offsetX;
-		positionOffset.y = offsetY;
-	}
-	
-	/**
-	 * Makes a bullet sprite from the given image. It will use the width/height of the image.
-	 * 
-	 * @param	quantity		How many bullets do you need to make? This value should be high enough to cover all bullets you need on-screen *at once* plus probably a few extra spare!
-	 * @param	image			The image used to create the bullet from
-	 * @param	offsetX			When the bullet is fired if you need to offset it on the x axis, for example to line it up with the "nose" of a space ship, set the amount here (positive or negative)
-	 * @param	offsetY			When the bullet is fired if you need to offset it on the y axis, for example to line it up with the "nose" of a space ship, set the amount here (positive or negative)
-	 * @param	autoRotate		When true the bullet sprite will rotate to match the angle of the parent sprite. Call fireFromParentAngle or fromFromAngle to fire it using an angle as the velocity.
-	 * @param	frame			If the image has a single row of square animation frames on it, you can specify which of the frames you want to use here. Default is -1, or "use whole graphic"
-	 * @param	rotations		The number of rotation frames the final sprite should have.  For small sprites this can be quite a large number (360 even) without any problems.
-	 * @param	antiAliasing	Whether to use high quality rotations when creating the graphic. Default is false.
-	 * @param	autoBuffer		Whether to automatically increase the image size to accomodate rotated corners. Default is false. Will create frames that are 150% larger on each axis than the original frame or graphic.
-	 */
-	public function makeImageBullet(quantity:Int, image:Dynamic, offsetX:Int = 0, offsetY:Int = 0, autoRotate:Bool = false, rotations:Int = 16, frame:Int = -1, antiAliasing:Bool = false, autoBuffer:Bool = false):Void
-	{
-		group = new FlxGroup(quantity);
-		
-		rotateToAngle = autoRotate;
-		
-		for (b in 0...(quantity))
-		{
-			var tempBullet:Bullet = new Bullet(this, b);
-			
-			#if flash
-			if (autoRotate)
-			{
-				tempBullet.loadRotatedGraphic(image, rotations, frame, antiAliasing, autoBuffer);
-			}
-			else
-			{
-				tempBullet.loadGraphic(image);
-			}
-			#else
-			tempBullet.loadGraphic(image);
-			tempBullet.frame = frame;
-			tempBullet.antialiasing = antiAliasing;
-			#end
-			group.add(tempBullet);
-		}
-		
-		positionOffset.x = offsetX;
-		positionOffset.y = offsetY;
-	}
-	
-	/**
-	 * Makes an animated bullet from the image and frame data given.
-	 * 
-	 * @param	quantity		How many bullets do you need to make? This value should be high enough to cover all bullets you need on-screen *at once* plus probably a few extra spare!
-	 * @param	imageSequence	The image used to created the animated bullet from
-	 * @param	frameWidth		The width of each frame in the animation
-	 * @param	frameHeight		The height of each frame in the animation
-	 * @param	frames			An array of numbers indicating what frames to play in what order (e.g. 1, 2, 3)
-	 * @param	frameRate		The speed in frames per second that the animation should play at (e.g. 40 fps)
-	 * @param	looped			Whether or not the animation is looped or just plays once
-	 * @param	offsetX			When the bullet is fired if you need to offset it on the x axis, for example to line it up with the "nose" of a space ship, set the amount here (positive or negative)
-	 * @param	offsetY			When the bullet is fired if you need to offset it on the y axis, for example to line it up with the "nose" of a space ship, set the amount here (positive or negative)
-	 */
-	public function makeAnimatedBullet(quantity:Int, imageSequence:Dynamic, frameWidth:Int, frameHeight:Int, frames:Array<Int>, frameRate:Int, looped:Bool, offsetX:Int = 0, offsetY:Int = 0):Void
-	{
-		group = new FlxGroup(quantity);
-		
-		for (b in 0...(quantity))
-		{
-			var tempBullet:Bullet = new Bullet(this, b);
-			
-			tempBullet.loadGraphic(imageSequence, true, false, frameWidth, frameHeight);
-			tempBullet.addAnimation("fire", frames, frameRate, looped);
-			
-			group.add(tempBullet);
-		}
-		
-		positionOffset.x = offsetX;
-		positionOffset.y = offsetY;
-	}
-	
-	/**
-	 * Internal function that handles the actual firing of the bullets
-	 * 
-	 * @param	method
-	 * @param	x
-	 * @param	y
-	 * @param	target
-	 * @return	true if a bullet was fired or false if one wasn't available. The bullet last fired is stored in FlxWeapon.prevBullet
-	 */
-	private function runFire(method:Int, x:Int = 0, y:Int = 0, target:FlxSprite = null, angle:Int = 0):Bool
-	{
-		if (fireRate > 0 && FlxU.getTicks() < nextFire)
-		{
-			return false;
-		}
-		
-		currentBullet = getFreeBullet();
-		
-		if (currentBullet == null)
-		{
-			return false;
-		}
-		
-		if (onPreFireCallback != null)
-		{
-			//onPreFireCallback.apply();
-			Reflect.callMethod(this, Reflect.getProperty(this, "onPreFireCallback"), []);
-		}
-		
-		if (onPreFireSound != null)
-		{
-			onPreFireSound.play();
-		}
-
-		//	Clear any velocity that may have been previously set from the pool
-		currentBullet.velocity.x = 0;
-		currentBullet.velocity.y = 0;
-		
-		lastFired = FlxU.getTicks();
-		nextFire = FlxU.getTicks() + cast(fireRate / FlxG.timeScale);
-		
-		var launchX:Float = positionOffset.x;
-		var launchY:Float = positionOffset.y;
-		
-		if (fireFromParent)
-		{
-			launchX += parent.x;
-			launchY += parent.y;
-		}
-		else if (fireFromPosition)
-		{
-			launchX += fireX;
-			launchY += fireY;
-		}
-		
-		if (directionFromParent)
-		{
-			velocity = FlxVelocity.velocityFromFacing(parent, bulletSpeed);
-		}
-		
-		//	Faster (less CPU) to use this small if-else ladder than a switch statement
-		if (method == FIRE)
-		{
-			currentBullet.fire(launchX, launchY, velocity.x, velocity.y);
-		}
-		else if (method == FIRE_AT_POSITION)
-		{
-			currentBullet.fireAtPosition(launchX, launchY, x, y, bulletSpeed);
-		}
-		else if (method == FIRE_AT_TARGET)
-		{
-			currentBullet.fireAtTarget(launchX, launchY, target, bulletSpeed);
-		}
-		else if (method == FIRE_FROM_ANGLE)
-		{
-			currentBullet.fireFromAngle(launchX, launchY, angle, bulletSpeed);
-		}
-		else if (method == FIRE_FROM_PARENT_ANGLE)
-		{
-<<<<<<< HEAD
-			currentBullet.fireFromAngle(launchX, launchY, cast(parent.angle), bulletSpeed);
-=======
-			currentBullet.fireFromAngle(launchX, launchY, Math.floor(parent.angle), bulletSpeed);
->>>>>>> 8d06be1c
-		}
-		#if !FLX_NO_TOUCH
-		else if (method == FIRE_AT_TOUCH)
-		{
-			if ( touchTarget != null)
-			currentBullet.fireAtTouch(launchX, launchY, touchTarget, bulletSpeed);
-		}
-		#end
-		#if !FLX_NO_MOUSE
-		else if (method == FIRE_AT_MOUSE)
-		{
-			currentBullet.fireAtMouse(launchX, launchY, bulletSpeed);
-		}
-		#end
-		if (onPostFireCallback != null)
-		{
-			//onPostFireCallback.apply();
-			Reflect.callMethod(this, Reflect.getProperty(this, "onPostFireCallback"), []);
-		}
-		
-		if (onPostFireSound != null)
-		{
-			onPostFireSound.play();
-		}
-		
-		bulletsFired++;
-		
-		return true;
-	}
-	
-	/**
-	 * Fires a bullet (if one is available). The bullet will be given the velocity defined in setBulletDirection and fired at the rate set in setFireRate.
-	 * 
-	 * @return	true if a bullet was fired or false if one wasn't available. A reference to the bullet fired is stored in FlxWeapon.currentBullet.
-	 */
-	public inline function fire():Bool
-	{
-		return runFire(FIRE);
-	}
-	
-	#if !FLX_NO_MOUSE
-	/**
-	 * Fires a bullet (if one is available) at the mouse coordinates, using the speed set in setBulletSpeed and the rate set in setFireRate.
-	 * 
-	 * @return	true if a bullet was fired or false if one wasn't available. A reference to the bullet fired is stored in FlxWeapon.currentBullet.
-	 */
-	public inline function fireAtMouse():Bool
-	{
-		return runFire(FIRE_AT_MOUSE);
-	}
-	#end
-	
-	#if !FLX_NO_TOUCH
-	/**
-	 * Fires a bullet (if one is available) at the FlxTouch coordinates, using the speed set in setBulletSpeed and the rate set in setFireRate.
-	 * 
-	 * 	@param	a	The FlxTouch object to fire at, if null use the first available one
-	 * @return		true if a bullet was fired or false if one wasn't available. A reference to the bullet fired is stored in FlxWeapon.currentBullet.
-	 */
-	public function fireAtTouch(a:FlxTouch = null):Bool
-	{
-		if ( a == null ) 
-		{
-			touchTarget = FlxG.touchManager.getFirstTouch();
-		} else {
-			touchTarget = a;
-		}
-		var fired = false;
-		if ( touchTarget != null) {
-			fired = runFire(FIRE_AT_TOUCH);
-			touchTarget = null;
-		}
-		return fired;
-	}
-	#end
-	
-	/**
-	 * Fires a bullet (if one is available) at the given x/y coordinates, using the speed set in setBulletSpeed and the rate set in setFireRate.
-	 * 
-	 * @param	x	The x coordinate (in game world pixels) to fire at
-	 * @param	y	The y coordinate (in game world pixels) to fire at
-	 * @return	true if a bullet was fired or false if one wasn't available. A reference to the bullet fired is stored in FlxWeapon.currentBullet.
-	 */
-	public inline function fireAtPosition(x:Int, y:Int):Bool
-	{
-		return runFire(FIRE_AT_POSITION, x, y);
-	}
-	
-	/**
-	 * Fires a bullet (if one is available) at the given targets x/y coordinates, using the speed set in setBulletSpeed and the rate set in setFireRate.
-	 * 
-	 * @param	target	The FlxSprite you wish to fire the bullet at
-	 * @return	true if a bullet was fired or false if one wasn't available. A reference to the bullet fired is stored in FlxWeapon.currentBullet.
-	 */
-	public inline function fireAtTarget(target:FlxSprite):Bool
-	{
-		return runFire(FIRE_AT_TARGET, 0, 0, target);
-	}
-	
-	/**
-	 * Fires a bullet (if one is available) based on the given angle
-	 * 
-	 * @param	angle	The angle (in degrees) calculated in clockwise positive direction (down = 90 degrees positive, right = 0 degrees positive, up = 90 degrees negative)
-	 * @return	true if a bullet was fired or false if one wasn't available. A reference to the bullet fired is stored in FlxWeapon.currentBullet.
-	 */
-	public inline function fireFromAngle(angle:Int):Bool
-	{
-		return runFire(FIRE_FROM_ANGLE, 0, 0, null, angle);
-	}
-	
-	/**
-	 * Fires a bullet (if one is available) based on the angle of the Weapons parent
-	 * 
-	 * @return	true if a bullet was fired or false if one wasn't available. A reference to the bullet fired is stored in FlxWeapon.currentBullet.
-	 */
-	public inline function fireFromParentAngle():Bool
-	{
-		return runFire(FIRE_FROM_PARENT_ANGLE);
-	}
-	
-	/**
-	 * Causes the Weapon to fire from the parents x/y value, as seen in Space Invaders and most shoot-em-ups.
-	 * 
-	 * @param	parentRef		If this weapon belongs to a parent sprite, specify it here (bullets will fire from the sprites x/y vars as defined below).
-	 * @param	xVariable		The x axis variable of the parent to use when firing. Typically "x", but could be "screenX" or any public getter that exposes the x coordinate.
-	 * @param	yVariable		The y axis variable of the parent to use when firing. Typically "y", but could be "screenY" or any public getter that exposes the y coordinate.
-	 * @param	offsetX			When the bullet is fired if you need to offset it on the x axis, for example to line it up with the "nose" of a space ship, set the amount here (positive or negative)
-	 * @param	offsetY			When the bullet is fired if you need to offset it on the y axis, for example to line it up with the "nose" of a space ship, set the amount here (positive or negative)
-	 * @param	useDirection	When fired the bullet direction is based on parent sprites facing value (up/down/left/right)
-	 */
-	public function setParent(parentRef:FlxSprite, offsetX:Int = 0, offsetY:Int = 0, useDirection:Bool = false):Void
-	{
-		if (parentRef != null)
-		{
-			fireFromParent = true;
-			
-			parent = parentRef;
-<<<<<<< HEAD
-		
-=======
-			
->>>>>>> 8d06be1c
-			positionOffset.x = offsetX;
-			positionOffset.y = offsetY;
-			
-			directionFromParent = useDirection;
-		}
-	}
-	
-	/**
-	 * Causes the Weapon to fire from a fixed x/y position on the screen, like in the game Missile Command.<br>
-	 * If set this over-rides a call to setParent (which causes the Weapon to fire from the parents x/y position)
-	 * 
-	 * @param	x	The x coordinate (in game world pixels) to fire from
-	 * @param	y	The y coordinate (in game world pixels) to fire from
-	 * @param	offsetX		When the bullet is fired if you need to offset it on the x axis, for example to line it up with the "nose" of a space ship, set the amount here (positive or negative)
-	 * @param	offsetY		When the bullet is fired if you need to offset it on the y axis, for example to line it up with the "nose" of a space ship, set the amount here (positive or negative)
-	 */
-	public inline function setFiringPosition(x:Int, y:Int, offsetX:Int = 0, offsetY:Int = 0):Void
-	{
-		fireFromPosition = true;
-		fireX = x;
-		fireY = y;
-		
-		positionOffset.x = offsetX;
-		positionOffset.y = offsetY;
-	}
-	
-	/**
-	 * The speed in pixels/sec (sq) that the bullet travels at when fired via fireAtMouse, fireAtPosition or fireAtTarget.<br>
-	 * You can update this value in real-time, should you need to speed-up or slow-down your bullets (i.e. collecting a power-up)
-	 * 
-	 * @param	speed		The speed it will move, in pixels per second (sq)
-	 */
-	public inline function setBulletSpeed(speed:Int):Void
-	{
-		bulletSpeed = speed;
-	}
-	
-	/**
-	 * The speed in pixels/sec (sq) that the bullet travels at when fired via fireAtMouse, fireAtPosition or fireAtTarget.
-	 * 
-	 * @return	The speed the bullet moves at, in pixels per second (sq)
-	 */
-	public inline function getBulletSpeed():Int
-	{
-		return bulletSpeed;
-	}
-	
-	/**
-	 * Sets the firing rate of the Weapon. By default there is no rate, as it can be controlled by FlxControl.setFireButton.<br>
-	 * However if you are firing using the mouse you may wish to set a firing rate.
-	 * 
-	 * @param	rate	The delay in milliseconds (ms) between which each bullet is fired, set to zero to clear
-	 */
-	public inline function setFireRate(rate:Int):Void
-	{
-		fireRate = rate;
-	}
-	
-	/**
-	 * When a bullet goes outside of this bounds it will be automatically killed, freeing it up for firing again.
-	 * TODO - Needs testing with a scrolling map (when not using single screen display)
-	 * 
-	 * @param	bounds	An FlxRect area. Inside this area the bullet should be considered alive, once outside it will be killed.
-	 */
-	public inline function setBulletBounds(bounds:FlxRect):Void
-	{
-		this.bounds = bounds;
-	}
-	
-	/**
-	 * Set the direction the bullet will travel when fired.<br>
-	 * You can use one of the consts such as BULLET_UP, BULLET_DOWN or BULLET_NORTH_EAST to set the angle easily.<br>
-	 * Speed should be given in pixels/sec (sq) and is the speed at which the bullet travels when fired.
-	 * 
-	 * @param	angle		The angle of the bullet. In clockwise positive direction: Right = 0, Down = 90, Left = 180, Up = -90. You can use one of the consts such as BULLET_UP, etc
-	 * @param	speed		The speed it will move, in pixels per second (sq)
-	 */
-	public inline function setBulletDirection(angle:Int, speed:Int):Void
-	{
-		velocity = FlxVelocity.velocityFromAngle(angle, speed);
-	}
-	
-	/**
-	 * Sets gravity on all currently created bullets<br>
-	 * This will update ALL bullets, even those currently "in flight", so be careful about when you call this!
-	 * 
-	 * @param	xForce	A positive value applies gravity dragging the bullet to the right. A negative value drags the bullet to the left. Zero disables horizontal gravity.
-	 * @param	yforce	A positive value applies gravity dragging the bullet down. A negative value drags the bullet up. Zero disables vertical gravity.
-	 */
-	public inline function setBulletGravity(xForce:Int, yForce:Int):Void
-	{
-		group.setAll("xGravity", xForce);
-		group.setAll("yGravity", yForce);
-	}
-	
-	/**
-	 * If you'd like your bullets to accelerate to their top speed rather than be launched already at it, then set the acceleration value here.<br>
-	 * If you've previously set the acceleration then setting it to zero will cancel the effect.<br>
-	 * This will update ALL bullets, even those currently "in flight", so be careful about when you call this!
-	 * 
-	 * @param	xAcceleration		Acceleration speed in pixels per second to apply to the sprites horizontal movement, set to zero to cancel. Negative values move left, positive move right.
-	 * @param	yAcceleration		Acceleration speed in pixels per second to apply to the sprites vertical movement, set to zero to cancel. Negative values move up, positive move down.
-	 * @param	xSpeedMax			The maximum speed in pixels per second in which the sprite can move horizontally
-	 * @param	ySpeedMax			The maximum speed in pixels per second in which the sprite can move vertically
-	 */
-	public function setBulletAcceleration(xAcceleration:Int, yAcceleration:Int, xSpeedMax:Int, ySpeedMax:Int):Void
-	{
-		if (xAcceleration == 0 && yAcceleration == 0)
-		{
-			group.setAll("accelerates", false);
-		}
-		else
-		{
-			group.setAll("accelerates", true);
-			group.setAll("xAcceleration", xAcceleration);
-			group.setAll("yAcceleration", yAcceleration);
-			group.setAll("maxVelocityX", xSpeedMax);
-			group.setAll("maxVelocityY", ySpeedMax);
-		}
-	}
-	
-	/**
-	 * When the bullet is fired from a parent (or fixed position) it will do so from their x/y coordinate.<br>
-	 * Often you need to align a bullet with the sprite, i.e. to make it look like it came out of the "nose" of a space ship.<br>
-	 * Use this offset x/y value to achieve that effect.
-	 * 
-	 * @param	offsetX		The x coordinate offset to add to the launch location (positive or negative)
-	 * @param	offsetY		The y coordinate offset to add to the launch location (positive or negative)
-	 */
-<<<<<<< HEAD
-	public inline function setBulletOffset(offsetX:Float, offsetY:Float):Void
-=======
-	public function setBulletOffset(offsetX:Float, offsetY:Float):Void
->>>>>>> 8d06be1c
-	{
-		positionOffset.x = offsetX;
-		positionOffset.y = offsetY;
-	}
-	
-	/**
-	 * To make the bullet apply a random factor to either its angle, speed, or both when fired, set these values. Can create a nice "scatter gun" effect.
-	 * 
-	 * @param	randomAngle		The +- value applied to the angle when fired. For example 20 means the bullet can fire up to 20 degrees under or over its angle when fired.
-	 * @param	randomSpeed		The +- value applied to the speed when fired. For example 20 means the bullet can fire up to 20 px/sec slower or faster when fired.
-	 * @param  randomPosition  The +- value applied to the firing location when fired (fire spread).
-	 * @param  randomLifeSpan  The +- value applied to the <code>bulletLifeSpan</code> when fired. For example passing 2 when <code>bulletLifeSpan</code> is 3, means the bullet can live up to 5 seconds, minimum of 1.
-	 */
-	public function setBulletRandomFactor(randomAngle:Int = 0, randomSpeed:Int = 0, randomPosition:FlxPoint = null, randomLifeSpan:Float = 0):Void
-	{
-		rndFactorAngle = randomAngle;
-		rndFactorSpeed = randomSpeed;
-		
-		if (randomPosition != null)
-		{
-			rndFactorPosition = randomPosition;
-		}
-		
-		rndFactorLifeSpan = (randomLifeSpan < 0) ? -randomLifeSpan : randomLifeSpan;
-	}
-	
-	/**
-	 * If the bullet should have a fixed life span use this function to set it.
-	 * The bullet will be killed once it passes this lifespan, if still alive and in bounds.
-	 * 
-	 * @param	lifespan  The lifespan of the bullet, given in seconds.
-	 */
-	public inline function setBulletLifeSpan(lifespan:Float):Void
-	{
-		bulletLifeSpan = lifespan;
-	}
-	
-	/**
-	 * The elasticity of the fired bullet controls how much it rebounds off collision surfaces.
-	 * 
-	 * @param	elasticity	The elasticity of the bullet between 0 and 1 (0 being no rebound, 1 being 100% force rebound). Set to zero to disable.
-	 */
-	public inline function setBulletElasticity(elasticity:Float):Void
-	{
-		bulletElasticity = elasticity;
-	}
-	
-	/**
-	 * Internal function that returns the next available bullet from the pool (if any)
-	 * 
-	 * @return	A bullet
-	 */
-	private function getFreeBullet():Bullet
-	{
-		var result:Bullet = null;
-		
-		if (group == null || group.length == 0)
-		{
-			throw "Weapon.as cannot fire a bullet until one has been created via a call to makePixelBullet or makeImageBullet";
-			return null;
-		}
-		
-		var bullet:Bullet;
-		for (i in 0...(group.members.length))
-		{
-			bullet = cast(group.members[i], Bullet);
-			if (bullet.exists == false)
-			{
-				result = bullet;
-				break;
-			}
-		}
-		
-		return result;
-	}
-	
-	/**
-	 * Sets a pre-fire callback function and sound. These are played immediately before the bullet is fired.
-	 * 
-	 * @param	callback	The function to call
-	 * @param	sound		An FlxSound to play
-	 */
-	public inline function setPreFireCallback(callbackFunc:Void->Void = null, sound:FlxSound = null):Void
-	{
-		onPreFireCallback = callbackFunc;
-		onPreFireSound = sound;
-	}
-	
-	/**
-	 * Sets a fire callback function and sound. These are played immediately as the bullet is fired.
-	 * 
-	 * @param	callback	The function to call
-	 * @param	sound		An FlxSound to play
-	 */
-	public inline function setFireCallback(callbackFunc:Void->Void = null, sound:FlxSound = null):Void
-	{
-		onFireCallback = callbackFunc;
-		onFireSound = sound;
-	}
-	
-	/**
-	 * Sets a post-fire callback function and sound. These are played immediately after the bullet is fired.
-	 * 
-	 * @param	callback	The function to call
-	 * @param	sound		An FlxSound to play
-	 */
-	public inline function setPostFireCallback(callbackFunc:Void->Void = null, sound:FlxSound = null):Void
-	{
-		onPostFireCallback = callbackFunc;
-		onPostFireSound = sound;
-	}
-	
-	/**
-	 * Checks to see if the bullets are overlapping the specified object or group
-	 * 
-<<<<<<< HEAD
-	 * @param	objectOrGroup	The group or object to check if bullets collide
-	 * @param	notifyCallBack	A function that will get called if a bullet overlaps an object
-	 * @param	skipParent		Don't trigger colision notifies with the parent of this object
-	 */
-	public inline function bulletsOverlap(objectOrGroup:FlxBasic, ?notifyCallBack:FlxObject->FlxObject->Void = null, ?skipParent:Bool = true ):Void
-=======
-	 * @param  objectOrGroup  The group or object to check if bullets collide
-	 * @param  notifyCallBack  A function that will get called if a bullet overlaps an object
-	 * @param  skipParent    Don't trigger colision notifies with the parent of this object
-	*/
-	public inline function bulletsOverlap(objectOrGroup:FlxBasic, notifyCallBack:FlxObject->FlxObject->Void = null, skipParent:Bool = true):Void
->>>>>>> 8d06be1c
-	{
-		skipParentCollision = skipParent;
-		FlxG.overlap(objectOrGroup, group, notifyCallBack != null ? notifyCallBack : onBulletHit, shouldBulletHit);
-	}
-<<<<<<< HEAD
-	
-	private function shouldBulletHit(o:FlxObject, bullet:FlxObject):Bool
-	{
-		if (parent == o && skipParentCollision)
-			return false;
-		if (Std.is(o, FlxTilemap))
-			return cast(o, FlxTilemap).overlapsWithCallback(bullet);
-		else
-			return true;
-	}
-	private function onBulletHit(o:FlxObject, bullet:FlxObject):Void
-=======
-
-  	private function shouldBulletHit(o:FlxObject, bullet:FlxObject):Bool
-	{
-		if (parent == o && skipParentCollision)
-		{
-			return false;
-		}
-
-		if (Std.is(o, FlxTilemap))
-		{
-			return cast(o, FlxTilemap).overlapsWithCallback(bullet);
-		}
-		else
-		{
-			return true;
-		}
-	}
-
-  	private function onBulletHit(o:FlxObject, bullet:FlxObject):Void
->>>>>>> 8d06be1c
-	{
-		bullet.kill();
-	}
-	
-	// TODO
-	public function createBulletPattern(pattern:Array<Dynamic>):Void
-	{
-		//	Launches this many bullets
-	}
-	
-	
-	public function update():Void
-	{
-		// ???
-	}
-	
+/**
+ * FlxWeapon
+ * -- Part of the Flixel Power Tools set
+ * 
+ * v1.3 Added bullet elasticity and bulletsFired counter
+ * v1.2 Added useParentDirection boolean
+ * v1.1 Added pre-fire, fire and post-fire callbacks and sound support, rnd factors, boolean returns and currentBullet
+ * v1.0 First release
+ * 
+ * @version 1.3 - October 9th 2011
+ * @link http://www.photonstorm.com
+ * @link http://www.haxeflixel.com
+ * @author Richard Davey / Photon Storm
+* @author Touch added by Impaler / Beeblerox
+*/
+
+package org.flixel.plugin.photonstorm;
+
+import org.flixel.FlxBasic;
+import org.flixel.FlxG;
+import org.flixel.FlxTilemap;
+import org.flixel.system.input.FlxTouch;
+import nme.display.Bitmap;
+import nme.display.BitmapInt32;
+import org.flixel.FlxGroup;
+import org.flixel.FlxObject;
+import org.flixel.FlxPoint;
+import org.flixel.FlxRect;
+import org.flixel.FlxSound;
+import org.flixel.FlxSprite;
+import org.flixel.FlxU;
+import org.flixel.plugin.photonstorm.baseTypes.Bullet;
+import org.flixel.plugin.photonstorm.FlxVelocity;
+
+/**
+ * A Weapon can only fire 1 type of bullet. But it can fire many of them at once (in different directions if needed) via createBulletPattern
+ * A Player could fire multiple Weapons at the same time however, if you need to layer them up
+ * 
+ * TODO
+ * ----
+ * 
+ * Angled bullets
+ * Baked Rotation support for angled bullets
+ * Bullet death styles (particle effects)
+ * Bullet trails - blur FX style and Missile Command "draw lines" style? (could be another FX plugin)
+ * Homing Missiles
+ * Bullet uses random sprite from sprite sheet (for rainbow style bullets), or cycles through them in sequence?
+ * Some Weapon base classes like shotgun, lazer, etc?
+ */
+
+class FlxWeapon 
+{
+	/**
+	 * Internal name for this weapon (i.e. "pulse rifle")
+	 */
+	public var name:String;
+	
+	/**
+	 * The FlxGroup into which all the bullets for this weapon are drawn. This should be added to your display and collision checked against it.
+	 */
+	public var group:FlxGroup;
+	
+	//	Bullet values
+	public var bounds:FlxRect;
+	
+	private var bulletSpeed:Int;
+	private var rotateToAngle:Bool;
+	
+	//	When firing from a fixed position (i.e. Missile Command)
+	private var fireFromPosition:Bool;
+	private var fireX:Int;
+	private var fireY:Int;
+	
+	private var lastFired:Int;
+	private var nextFire:Int;
+	private var fireRate:Int;
+	private var touchTarget:FlxTouch;
+	
+	//	When firing from a parent sprites position (i.e. Space Invaders)
+	private var fireFromParent:Bool;
+	public var parent:FlxSprite;
+	private var positionOffset:FlxPoint;
+	private var directionFromParent:Bool;
+	private var angleFromParent:Bool;
+	
+	private var velocity:FlxPoint;
+	
+	public var multiShot:Int;
+	public var bulletLifeSpan:Float;
+	public var bulletDamage:Float;
+	
+	public var bulletElasticity:Float;
+	
+	public var rndFactorAngle:Int;
+	public var rndFactorSpeed:Int;
+	public var rndFactorLifeSpan:Float;
+	public var rndFactorPosition:FlxPoint;
+	
+	/**
+	 * A reference to the Bullet that was fired
+	 */
+	public var currentBullet:Bullet;
+	
+	//	Callbacks
+	public var onPreFireCallback:Void->Void;
+	public var onFireCallback:Void->Void;
+	public var onPostFireCallback:Void->Void;
+	
+	//	Sounds
+	public var onPreFireSound:FlxSound;
+	public var onFireSound:FlxSound;
+	public var onPostFireSound:FlxSound;
+	
+	//	Quick firing direction angle constants
+	public static inline var BULLET_UP:Int = -90;
+	public static inline var BULLET_DOWN:Int = 90;
+	public static inline var BULLET_LEFT:Int = 180;
+	public static inline var BULLET_RIGHT:Int = 0;
+	public static inline var BULLET_NORTH_EAST:Int = -45;
+	public static inline var BULLET_NORTH_WEST:Int = -135;
+	public static inline var BULLET_SOUTH_EAST:Int = 45;
+	public static inline var BULLET_SOUTH_WEST:Int = 135;
+	
+	//	TODO :)
+	/**
+	 * Keeps a tally of how many bullets have been fired by this weapon
+	 */
+	private var bulletsFired:Int;
+	private var currentMagazine:Int;
+	//private var currentBullet:Int;
+	private var magazineCount:Int;
+	private var bulletsPerMagazine:Int;
+	private var magazineSwapDelay:Int;
+	private var skipParentCollision:Bool;
+	
+	private var magazineSwapCallback:Dynamic;
+	private var magazineSwapSound:FlxSound;
+	
+	private static inline var FIRE:Int = 0;
+	private static inline var FIRE_AT_MOUSE:Int = 1;
+	private static inline var FIRE_AT_POSITION:Int = 2;
+	private static inline var FIRE_AT_TARGET:Int = 3;
+	private static inline var FIRE_FROM_ANGLE:Int = 4;
+	private static inline var FIRE_FROM_PARENT_ANGLE:Int = 5;
+	private static inline var FIRE_AT_TOUCH:Int = 6;
+	
+	/**
+	 * Creates the FlxWeapon class which will fire your bullets.<br>
+	 * You should call one of the makeBullet functions to visually create the bullets.<br>
+	 * Then either use setDirection with fire() or one of the fireAt functions to launch them.
+	 * 
+	 * @param	name		The name of your weapon (i.e. "lazer" or "shotgun"). For your internal reference really, but could be displayed in-game.
+	 * @param	parentRef	If this weapon belongs to a parent sprite, specify it here (bullets will fire from the sprites x/y vars as defined below).
+	 * @param	xVariable	The x axis variable of the parent to use when firing. Typically "x", but could be "screenX" or any public getter that exposes the x coordinate.
+	 * @param	yVariable	The y axis variable of the parent to use when firing. Typically "y", but could be "screenY" or any public getter that exposes the y coordinate.
+	 */
+	public function new(name:String, parentRef:FlxSprite = null)
+	{
+		bulletsFired = 0;
+		
+		rndFactorAngle = 0;
+		rndFactorLifeSpan = 0;
+		rndFactorSpeed = 0;
+		rndFactorPosition = new FlxPoint();
+		multiShot = 0;
+		bulletLifeSpan = 0;
+		bulletElasticity = 0;
+		bulletDamage = 1;
+		
+		lastFired = 0;
+		nextFire = 0;
+		fireRate = 0;
+		
+		this.name = name;
+		
+		bounds = new FlxRect(0, 0, FlxG.width, FlxG.height);
+		
+		positionOffset = new FlxPoint();
+		
+		velocity = new FlxPoint();
+		
+		if (parentRef != null)
+		{
+			setParent(parentRef);
+		}
+	}
+	
+	/**
+	 * Makes a pixel bullet sprite (rather than an image). You can set the width/height and color of the bullet.
+	 * 
+	 * @param	quantity	How many bullets do you need to make? This value should be high enough to cover all bullets you need on-screen *at once* plus probably a few extra spare!
+	 * @param	width		The width (in pixels) of the bullets
+	 * @param	height		The height (in pixels) of the bullets
+	 * @param	color		The color of the bullets. Must be given in 0xAARRGGBB format
+	 * @param	offsetX		When the bullet is fired if you need to offset it on the x axis, for example to line it up with the "nose" of a space ship, set the amount here (positive or negative)
+	 * @param	offsetY		When the bullet is fired if you need to offset it on the y axis, for example to line it up with the "nose" of a space ship, set the amount here (positive or negative)
+	 */
+	#if flash
+	public function makePixelBullet(quantity:UInt, width:Int = 2, height:Int = 2, ?color:UInt = 0xffffffff, offsetX:Int = 0, offsetY:Int = 0):Void
+	#else
+	public function makePixelBullet(quantity:Int, width:Int = 2, height:Int = 2, ?color:BitmapInt32, offsetX:Int = 0, offsetY:Int = 0):Void
+	#end
+	{
+		#if !flash
+		if (color == null)
+		{
+			color = FlxG.WHITE;
+		}
+		#end
+		
+		group = new FlxGroup(quantity);
+		
+		for (b in 0...(quantity))
+		{
+			var tempBullet:Bullet = new Bullet(this, b);
+			tempBullet.makeGraphic(width, height, color);
+			group.add(tempBullet);
+		}
+		
+		positionOffset.x = offsetX;
+		positionOffset.y = offsetY;
+	}
+	
+	/**
+	 * Makes a bullet sprite from the given image. It will use the width/height of the image.
+	 * 
+	 * @param	quantity		How many bullets do you need to make? This value should be high enough to cover all bullets you need on-screen *at once* plus probably a few extra spare!
+	 * @param	image			The image used to create the bullet from
+	 * @param	offsetX			When the bullet is fired if you need to offset it on the x axis, for example to line it up with the "nose" of a space ship, set the amount here (positive or negative)
+	 * @param	offsetY			When the bullet is fired if you need to offset it on the y axis, for example to line it up with the "nose" of a space ship, set the amount here (positive or negative)
+	 * @param	autoRotate		When true the bullet sprite will rotate to match the angle of the parent sprite. Call fireFromParentAngle or fromFromAngle to fire it using an angle as the velocity.
+	 * @param	frame			If the image has a single row of square animation frames on it, you can specify which of the frames you want to use here. Default is -1, or "use whole graphic"
+	 * @param	rotations		The number of rotation frames the final sprite should have.  For small sprites this can be quite a large number (360 even) without any problems.
+	 * @param	antiAliasing	Whether to use high quality rotations when creating the graphic. Default is false.
+	 * @param	autoBuffer		Whether to automatically increase the image size to accomodate rotated corners. Default is false. Will create frames that are 150% larger on each axis than the original frame or graphic.
+	 */
+	public function makeImageBullet(quantity:Int, image:Dynamic, offsetX:Int = 0, offsetY:Int = 0, autoRotate:Bool = false, rotations:Int = 16, frame:Int = -1, antiAliasing:Bool = false, autoBuffer:Bool = false):Void
+	{
+		group = new FlxGroup(quantity);
+		
+		rotateToAngle = autoRotate;
+		
+		for (b in 0...(quantity))
+		{
+			var tempBullet:Bullet = new Bullet(this, b);
+			
+			#if flash
+			if (autoRotate)
+			{
+				tempBullet.loadRotatedGraphic(image, rotations, frame, antiAliasing, autoBuffer);
+			}
+			else
+			{
+				tempBullet.loadGraphic(image);
+			}
+			#else
+			tempBullet.loadGraphic(image);
+			tempBullet.frame = frame;
+			tempBullet.antialiasing = antiAliasing;
+			#end
+			group.add(tempBullet);
+		}
+		
+		positionOffset.x = offsetX;
+		positionOffset.y = offsetY;
+	}
+	
+	/**
+	 * Makes an animated bullet from the image and frame data given.
+	 * 
+	 * @param	quantity		How many bullets do you need to make? This value should be high enough to cover all bullets you need on-screen *at once* plus probably a few extra spare!
+	 * @param	imageSequence	The image used to created the animated bullet from
+	 * @param	frameWidth		The width of each frame in the animation
+	 * @param	frameHeight		The height of each frame in the animation
+	 * @param	frames			An array of numbers indicating what frames to play in what order (e.g. 1, 2, 3)
+	 * @param	frameRate		The speed in frames per second that the animation should play at (e.g. 40 fps)
+	 * @param	looped			Whether or not the animation is looped or just plays once
+	 * @param	offsetX			When the bullet is fired if you need to offset it on the x axis, for example to line it up with the "nose" of a space ship, set the amount here (positive or negative)
+	 * @param	offsetY			When the bullet is fired if you need to offset it on the y axis, for example to line it up with the "nose" of a space ship, set the amount here (positive or negative)
+	 */
+	public function makeAnimatedBullet(quantity:Int, imageSequence:Dynamic, frameWidth:Int, frameHeight:Int, frames:Array<Int>, frameRate:Int, looped:Bool, offsetX:Int = 0, offsetY:Int = 0):Void
+	{
+		group = new FlxGroup(quantity);
+		
+		for (b in 0...(quantity))
+		{
+			var tempBullet:Bullet = new Bullet(this, b);
+			
+			tempBullet.loadGraphic(imageSequence, true, false, frameWidth, frameHeight);
+			tempBullet.addAnimation("fire", frames, frameRate, looped);
+			
+			group.add(tempBullet);
+		}
+		
+		positionOffset.x = offsetX;
+		positionOffset.y = offsetY;
+	}
+	
+	/**
+	 * Internal function that handles the actual firing of the bullets
+	 * 
+	 * @param	method
+	 * @param	x
+	 * @param	y
+	 * @param	target
+	 * @return	true if a bullet was fired or false if one wasn't available. The bullet last fired is stored in FlxWeapon.prevBullet
+	 */
+	private function runFire(method:Int, x:Int = 0, y:Int = 0, target:FlxSprite = null, angle:Int = 0):Bool
+	{
+		if (fireRate > 0 && FlxU.getTicks() < nextFire)
+		{
+			return false;
+		}
+		
+		currentBullet = getFreeBullet();
+		
+		if (currentBullet == null)
+		{
+			return false;
+		}
+		
+		if (onPreFireCallback != null)
+		{
+			//onPreFireCallback.apply();
+			Reflect.callMethod(this, Reflect.getProperty(this, "onPreFireCallback"), []);
+		}
+		
+		if (onPreFireSound != null)
+		{
+			onPreFireSound.play();
+		}
+
+		//	Clear any velocity that may have been previously set from the pool
+		currentBullet.velocity.x = 0;
+		currentBullet.velocity.y = 0;
+		
+		lastFired = FlxU.getTicks();
+		nextFire = FlxU.getTicks() + cast(fireRate / FlxG.timeScale);
+		
+		var launchX:Float = positionOffset.x;
+		var launchY:Float = positionOffset.y;
+		
+		if (fireFromParent)
+		{
+			launchX += parent.x;
+			launchY += parent.y;
+		}
+		else if (fireFromPosition)
+		{
+			launchX += fireX;
+			launchY += fireY;
+		}
+		
+		if (directionFromParent)
+		{
+			velocity = FlxVelocity.velocityFromFacing(parent, bulletSpeed);
+		}
+		
+		//	Faster (less CPU) to use this small if-else ladder than a switch statement
+		if (method == FIRE)
+		{
+			currentBullet.fire(launchX, launchY, velocity.x, velocity.y);
+		}
+		else if (method == FIRE_AT_POSITION)
+		{
+			currentBullet.fireAtPosition(launchX, launchY, x, y, bulletSpeed);
+		}
+		else if (method == FIRE_AT_TARGET)
+		{
+			currentBullet.fireAtTarget(launchX, launchY, target, bulletSpeed);
+		}
+		else if (method == FIRE_FROM_ANGLE)
+		{
+			currentBullet.fireFromAngle(launchX, launchY, angle, bulletSpeed);
+		}
+		else if (method == FIRE_FROM_PARENT_ANGLE)
+		{
+			currentBullet.fireFromAngle(launchX, launchY, Math.floor(parent.angle), bulletSpeed);
+		}
+		#if !FLX_NO_TOUCH
+		else if (method == FIRE_AT_TOUCH)
+		{
+			if ( touchTarget != null)
+			currentBullet.fireAtTouch(launchX, launchY, touchTarget, bulletSpeed);
+		}
+		#end
+		#if !FLX_NO_MOUSE
+		else if (method == FIRE_AT_MOUSE)
+		{
+			currentBullet.fireAtMouse(launchX, launchY, bulletSpeed);
+		}
+		#end
+		if (onPostFireCallback != null)
+		{
+			//onPostFireCallback.apply();
+			Reflect.callMethod(this, Reflect.getProperty(this, "onPostFireCallback"), []);
+		}
+		
+		if (onPostFireSound != null)
+		{
+			onPostFireSound.play();
+		}
+		
+		bulletsFired++;
+		
+		return true;
+	}
+	
+	/**
+	 * Fires a bullet (if one is available). The bullet will be given the velocity defined in setBulletDirection and fired at the rate set in setFireRate.
+	 * 
+	 * @return	true if a bullet was fired or false if one wasn't available. A reference to the bullet fired is stored in FlxWeapon.currentBullet.
+	 */
+	public inline function fire():Bool
+	{
+		return runFire(FIRE);
+	}
+	
+	#if !FLX_NO_MOUSE
+	/**
+	 * Fires a bullet (if one is available) at the mouse coordinates, using the speed set in setBulletSpeed and the rate set in setFireRate.
+	 * 
+	 * @return	true if a bullet was fired or false if one wasn't available. A reference to the bullet fired is stored in FlxWeapon.currentBullet.
+	 */
+	public inline function fireAtMouse():Bool
+	{
+		return runFire(FIRE_AT_MOUSE);
+	}
+	#end
+	
+	#if !FLX_NO_TOUCH
+	/**
+	 * Fires a bullet (if one is available) at the FlxTouch coordinates, using the speed set in setBulletSpeed and the rate set in setFireRate.
+	 * 
+	 * 	@param	a	The FlxTouch object to fire at, if null use the first available one
+	 * @return		true if a bullet was fired or false if one wasn't available. A reference to the bullet fired is stored in FlxWeapon.currentBullet.
+	 */
+	public function fireAtTouch(a:FlxTouch = null):Bool
+	{
+		if ( a == null ) 
+		{
+			touchTarget = FlxG.touchManager.getFirstTouch();
+		} else {
+			touchTarget = a;
+		}
+		var fired = false;
+		if ( touchTarget != null) {
+			fired = runFire(FIRE_AT_TOUCH);
+			touchTarget = null;
+		}
+		return fired;
+	}
+	#end
+	
+	/**
+	 * Fires a bullet (if one is available) at the given x/y coordinates, using the speed set in setBulletSpeed and the rate set in setFireRate.
+	 * 
+	 * @param	x	The x coordinate (in game world pixels) to fire at
+	 * @param	y	The y coordinate (in game world pixels) to fire at
+	 * @return	true if a bullet was fired or false if one wasn't available. A reference to the bullet fired is stored in FlxWeapon.currentBullet.
+	 */
+	public inline function fireAtPosition(x:Int, y:Int):Bool
+	{
+		return runFire(FIRE_AT_POSITION, x, y);
+	}
+	
+	/**
+	 * Fires a bullet (if one is available) at the given targets x/y coordinates, using the speed set in setBulletSpeed and the rate set in setFireRate.
+	 * 
+	 * @param	target	The FlxSprite you wish to fire the bullet at
+	 * @return	true if a bullet was fired or false if one wasn't available. A reference to the bullet fired is stored in FlxWeapon.currentBullet.
+	 */
+	public inline function fireAtTarget(target:FlxSprite):Bool
+	{
+		return runFire(FIRE_AT_TARGET, 0, 0, target);
+	}
+	
+	/**
+	 * Fires a bullet (if one is available) based on the given angle
+	 * 
+	 * @param	angle	The angle (in degrees) calculated in clockwise positive direction (down = 90 degrees positive, right = 0 degrees positive, up = 90 degrees negative)
+	 * @return	true if a bullet was fired or false if one wasn't available. A reference to the bullet fired is stored in FlxWeapon.currentBullet.
+	 */
+	public inline function fireFromAngle(angle:Int):Bool
+	{
+		return runFire(FIRE_FROM_ANGLE, 0, 0, null, angle);
+	}
+	
+	/**
+	 * Fires a bullet (if one is available) based on the angle of the Weapons parent
+	 * 
+	 * @return	true if a bullet was fired or false if one wasn't available. A reference to the bullet fired is stored in FlxWeapon.currentBullet.
+	 */
+	public inline function fireFromParentAngle():Bool
+	{
+		return runFire(FIRE_FROM_PARENT_ANGLE);
+	}
+	
+	/**
+	 * Causes the Weapon to fire from the parents x/y value, as seen in Space Invaders and most shoot-em-ups.
+	 * 
+	 * @param	parentRef		If this weapon belongs to a parent sprite, specify it here (bullets will fire from the sprites x/y vars as defined below).
+	 * @param	xVariable		The x axis variable of the parent to use when firing. Typically "x", but could be "screenX" or any public getter that exposes the x coordinate.
+	 * @param	yVariable		The y axis variable of the parent to use when firing. Typically "y", but could be "screenY" or any public getter that exposes the y coordinate.
+	 * @param	offsetX			When the bullet is fired if you need to offset it on the x axis, for example to line it up with the "nose" of a space ship, set the amount here (positive or negative)
+	 * @param	offsetY			When the bullet is fired if you need to offset it on the y axis, for example to line it up with the "nose" of a space ship, set the amount here (positive or negative)
+	 * @param	useDirection	When fired the bullet direction is based on parent sprites facing value (up/down/left/right)
+	 */
+	public function setParent(parentRef:FlxSprite, offsetX:Int = 0, offsetY:Int = 0, useDirection:Bool = false):Void
+	{
+		if (parentRef != null)
+		{
+			fireFromParent = true;
+			
+			parent = parentRef;
+			
+			positionOffset.x = offsetX;
+			positionOffset.y = offsetY;
+			
+			directionFromParent = useDirection;
+		}
+	}
+	
+	/**
+	 * Causes the Weapon to fire from a fixed x/y position on the screen, like in the game Missile Command.<br>
+	 * If set this over-rides a call to setParent (which causes the Weapon to fire from the parents x/y position)
+	 * 
+	 * @param	x	The x coordinate (in game world pixels) to fire from
+	 * @param	y	The y coordinate (in game world pixels) to fire from
+	 * @param	offsetX		When the bullet is fired if you need to offset it on the x axis, for example to line it up with the "nose" of a space ship, set the amount here (positive or negative)
+	 * @param	offsetY		When the bullet is fired if you need to offset it on the y axis, for example to line it up with the "nose" of a space ship, set the amount here (positive or negative)
+	 */
+	public function setFiringPosition(x:Int, y:Int, offsetX:Int = 0, offsetY:Int = 0):Void
+	{
+		fireFromPosition = true;
+		fireX = x;
+		fireY = y;
+		
+		positionOffset.x = offsetX;
+		positionOffset.y = offsetY;
+	}
+	
+	/**
+	 * The speed in pixels/sec (sq) that the bullet travels at when fired via fireAtMouse, fireAtPosition or fireAtTarget.<br>
+	 * You can update this value in real-time, should you need to speed-up or slow-down your bullets (i.e. collecting a power-up)
+	 * 
+	 * @param	speed		The speed it will move, in pixels per second (sq)
+	 */
+	public function setBulletSpeed(speed:Int):Void
+	{
+		bulletSpeed = speed;
+	}
+	
+	/**
+	 * The speed in pixels/sec (sq) that the bullet travels at when fired via fireAtMouse, fireAtPosition or fireAtTarget.
+	 * 
+	 * @return	The speed the bullet moves at, in pixels per second (sq)
+	 */
+	public function getBulletSpeed():Int
+	{
+		return bulletSpeed;
+	}
+	
+	/**
+	 * Sets the firing rate of the Weapon. By default there is no rate, as it can be controlled by FlxControl.setFireButton.<br>
+	 * However if you are firing using the mouse you may wish to set a firing rate.
+	 * 
+	 * @param	rate	The delay in milliseconds (ms) between which each bullet is fired, set to zero to clear
+	 */
+	public function setFireRate(rate:Int):Void
+	{
+		fireRate = rate;
+	}
+	
+	/**
+	 * When a bullet goes outside of this bounds it will be automatically killed, freeing it up for firing again.
+	 * TODO - Needs testing with a scrolling map (when not using single screen display)
+	 * 
+	 * @param	bounds	An FlxRect area. Inside this area the bullet should be considered alive, once outside it will be killed.
+	 */
+	public function setBulletBounds(bounds:FlxRect):Void
+	{
+		this.bounds = bounds;
+	}
+	
+	/**
+	 * Set the direction the bullet will travel when fired.<br>
+	 * You can use one of the consts such as BULLET_UP, BULLET_DOWN or BULLET_NORTH_EAST to set the angle easily.<br>
+	 * Speed should be given in pixels/sec (sq) and is the speed at which the bullet travels when fired.
+	 * 
+	 * @param	angle		The angle of the bullet. In clockwise positive direction: Right = 0, Down = 90, Left = 180, Up = -90. You can use one of the consts such as BULLET_UP, etc
+	 * @param	speed		The speed it will move, in pixels per second (sq)
+	 */
+	public function setBulletDirection(angle:Int, speed:Int):Void
+	{
+		velocity = FlxVelocity.velocityFromAngle(angle, speed);
+	}
+	
+	/**
+	 * Sets gravity on all currently created bullets<br>
+	 * This will update ALL bullets, even those currently "in flight", so be careful about when you call this!
+	 * 
+	 * @param	xForce	A positive value applies gravity dragging the bullet to the right. A negative value drags the bullet to the left. Zero disables horizontal gravity.
+	 * @param	yforce	A positive value applies gravity dragging the bullet down. A negative value drags the bullet up. Zero disables vertical gravity.
+	 */
+	public function setBulletGravity(xForce:Int, yForce:Int):Void
+	{
+		group.setAll("xGravity", xForce);
+		group.setAll("yGravity", yForce);
+	}
+	
+	/**
+	 * If you'd like your bullets to accelerate to their top speed rather than be launched already at it, then set the acceleration value here.<br>
+	 * If you've previously set the acceleration then setting it to zero will cancel the effect.<br>
+	 * This will update ALL bullets, even those currently "in flight", so be careful about when you call this!
+	 * 
+	 * @param	xAcceleration		Acceleration speed in pixels per second to apply to the sprites horizontal movement, set to zero to cancel. Negative values move left, positive move right.
+	 * @param	yAcceleration		Acceleration speed in pixels per second to apply to the sprites vertical movement, set to zero to cancel. Negative values move up, positive move down.
+	 * @param	xSpeedMax			The maximum speed in pixels per second in which the sprite can move horizontally
+	 * @param	ySpeedMax			The maximum speed in pixels per second in which the sprite can move vertically
+	 */
+	public function setBulletAcceleration(xAcceleration:Int, yAcceleration:Int, xSpeedMax:Int, ySpeedMax:Int):Void
+	{
+		if (xAcceleration == 0 && yAcceleration == 0)
+		{
+			group.setAll("accelerates", false);
+		}
+		else
+		{
+			group.setAll("accelerates", true);
+			group.setAll("xAcceleration", xAcceleration);
+			group.setAll("yAcceleration", yAcceleration);
+			group.setAll("maxVelocityX", xSpeedMax);
+			group.setAll("maxVelocityY", ySpeedMax);
+		}
+	}
+	
+	/**
+	 * When the bullet is fired from a parent (or fixed position) it will do so from their x/y coordinate.<br>
+	 * Often you need to align a bullet with the sprite, i.e. to make it look like it came out of the "nose" of a space ship.<br>
+	 * Use this offset x/y value to achieve that effect.
+	 * 
+	 * @param	offsetX		The x coordinate offset to add to the launch location (positive or negative)
+	 * @param	offsetY		The y coordinate offset to add to the launch location (positive or negative)
+	 */
+	public function setBulletOffset(offsetX:Float, offsetY:Float):Void
+	{
+		positionOffset.x = offsetX;
+		positionOffset.y = offsetY;
+	}
+	
+	/**
+	 * To make the bullet apply a random factor to either its angle, speed, or both when fired, set these values. Can create a nice "scatter gun" effect.
+	 * 
+	 * @param	randomAngle		The +- value applied to the angle when fired. For example 20 means the bullet can fire up to 20 degrees under or over its angle when fired.
+	 * @param	randomSpeed		The +- value applied to the speed when fired. For example 20 means the bullet can fire up to 20 px/sec slower or faster when fired.
+	 * @param  randomPosition  The +- value applied to the firing location when fired (fire spread).
+	 * @param  randomLifeSpan  The +- value applied to the <code>bulletLifeSpan</code> when fired. For example passing 2 when <code>bulletLifeSpan</code> is 3, means the bullet can live up to 5 seconds, minimum of 1.
+	 */
+	public function setBulletRandomFactor(randomAngle:Int = 0, randomSpeed:Int = 0, randomPosition:FlxPoint = null, randomLifeSpan:Float = 0):Void
+	{
+		rndFactorAngle = randomAngle;
+		rndFactorSpeed = randomSpeed;
+		
+		if (randomPosition != null)
+		{
+			rndFactorPosition = randomPosition;
+		}
+		
+		rndFactorLifeSpan = (randomLifeSpan < 0) ? -randomLifeSpan : randomLifeSpan;
+	}
+	
+	/**
+	 * If the bullet should have a fixed life span use this function to set it.
+	 * The bullet will be killed once it passes this lifespan, if still alive and in bounds.
+	 * 
+	 * @param	lifespan  The lifespan of the bullet, given in seconds.
+	 */
+	public function setBulletLifeSpan(lifespan:Float):Void
+	{
+		bulletLifeSpan = lifespan;
+	}
+	
+	/**
+	 * The elasticity of the fired bullet controls how much it rebounds off collision surfaces.
+	 * 
+	 * @param	elasticity	The elasticity of the bullet between 0 and 1 (0 being no rebound, 1 being 100% force rebound). Set to zero to disable.
+	 */
+	public function setBulletElasticity(elasticity:Float):Void
+	{
+		bulletElasticity = elasticity;
+	}
+	
+	/**
+	 * Internal function that returns the next available bullet from the pool (if any)
+	 * 
+	 * @return	A bullet
+	 */
+	private function getFreeBullet():Bullet
+	{
+		var result:Bullet = null;
+		
+		if (group == null || group.length == 0)
+		{
+			throw "Weapon.as cannot fire a bullet until one has been created via a call to makePixelBullet or makeImageBullet";
+			return null;
+		}
+		
+		var bullet:Bullet;
+		for (i in 0...(group.members.length))
+		{
+			bullet = cast(group.members[i], Bullet);
+			if (bullet.exists == false)
+			{
+				result = bullet;
+				break;
+			}
+		}
+		
+		return result;
+	}
+	
+	/**
+	 * Sets a pre-fire callback function and sound. These are played immediately before the bullet is fired.
+	 * 
+	 * @param	callback	The function to call
+	 * @param	sound		An FlxSound to play
+	 */
+	public function setPreFireCallback(callbackFunc:Void->Void = null, sound:FlxSound = null):Void
+	{
+		onPreFireCallback = callbackFunc;
+		onPreFireSound = sound;
+	}
+	
+	/**
+	 * Sets a fire callback function and sound. These are played immediately as the bullet is fired.
+	 * 
+	 * @param	callback	The function to call
+	 * @param	sound		An FlxSound to play
+	 */
+	public function setFireCallback(callbackFunc:Void->Void = null, sound:FlxSound = null):Void
+	{
+		onFireCallback = callbackFunc;
+		onFireSound = sound;
+	}
+	
+	/**
+	 * Sets a post-fire callback function and sound. These are played immediately after the bullet is fired.
+	 * 
+	 * @param	callback	The function to call
+	 * @param	sound		An FlxSound to play
+	 */
+	public function setPostFireCallback(callbackFunc:Void->Void = null, sound:FlxSound = null):Void
+	{
+		onPostFireCallback = callbackFunc;
+		onPostFireSound = sound;
+	}
+	
+	/**
+	 * Checks to see if the bullets are overlapping the specified object or group
+	 * 
+	 * @param  objectOrGroup  The group or object to check if bullets collide
+	 * @param  notifyCallBack  A function that will get called if a bullet overlaps an object
+	 * @param  skipParent    Don't trigger colision notifies with the parent of this object
+	*/
+	public inline function bulletsOverlap(objectOrGroup:FlxBasic, notifyCallBack:FlxObject->FlxObject->Void = null, skipParent:Bool = true):Void
+	{
+		skipParentCollision = skipParent;
+		FlxG.overlap(objectOrGroup, group, notifyCallBack != null ? notifyCallBack : onBulletHit, shouldBulletHit);
+	}
+
+  	private function shouldBulletHit(o:FlxObject, bullet:FlxObject):Bool
+	{
+		if (parent == o && skipParentCollision)
+		{
+			return false;
+		}
+
+		if (Std.is(o, FlxTilemap))
+		{
+			return cast(o, FlxTilemap).overlapsWithCallback(bullet);
+		}
+		else
+		{
+			return true;
+		}
+	}
+
+  	private function onBulletHit(o:FlxObject, bullet:FlxObject):Void
+	{
+		bullet.kill();
+	}
+	
+	// TODO
+	public function createBulletPattern(pattern:Array<Dynamic>):Void
+	{
+		//	Launches this many bullets
+	}
+	
+	
+	public function update():Void
+	{
+		// ???
+	}
+	
 }