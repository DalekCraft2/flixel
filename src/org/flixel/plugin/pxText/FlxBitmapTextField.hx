package org.flixel.plugin.pxText;

import nme.display.BitmapData;
import nme.display.BitmapInt32;
import org.flixel.FlxCamera;
import org.flixel.FlxG;
import org.flixel.FlxSprite;
import org.flixel.system.layer.DrawStackItem;

/**
 * Extends <code>FlxSprite</code> to support rendering text.
 * Can tint, fade, rotate and scale just like a sprite.
 * Doesn't really animate though, as far as I know.
 * Also does nice pixel-perfect centering on pixel fonts
 * as long as they are only one liners.
 */
class FlxBitmapTextField extends FlxSprite
{
	private var _font:PxBitmapFont;
	private var _text:String;
	private var _textColor:Int;
	private var _useTextColor:Bool;
	private var _outline:Bool;
	private var _outlineColor:Int;
	private var _shadow:Bool;
	private var _shadowColor:Int;
	private var _background:Bool;
	private var _backgroundColor:Int;
	private var _alignment:Int;
	private var _padding:Int;
	
	private var _lineSpacing:Int;
	private var _letterSpacing:Int;
	private var _fontScale:Float;
	private var _autoUpperCase:Bool;
	private var _wordWrap:Bool;
	private var _fixedWidth:Bool;
	
	private var _numSpacesInTab:Int;
	private var _tabSpaces:String;
	
	private var _pendingTextChange:Bool;
	private var _fieldWidth:Int;
	private var _multiLine:Bool;
	
	#if flash
	private var _preparedTextGlyphs:Array<BitmapData>;
	private var _preparedShadowGlyphs:Array<BitmapData>;
	private var _preparedOutlineGlyphs:Array<BitmapData>;
	#else
	private var _drawData:Array<Float>;
	private var _bgDrawData:Array<Float>;
	#end
	
	/**
	 * Constructs a new text field component.
	 * @param pFont	optional parameter for component's font prop
	 */
	public function new(pFont:PxBitmapFont = null) 
	{
		super();
		
		_text = "";
		_textColor = 0x0;
		_useTextColor = true;
		_outline = false;
		_outlineColor = 0x0;
		_shadow = false;
		_shadowColor = 0x0;
		_background = false;
		_backgroundColor = 0xFFFFFF;
		_alignment = PxTextAlign.LEFT;
		_padding = 0;
		_pendingTextChange = false;
		_fieldWidth = 2;
		_multiLine = false;
		
		_lineSpacing = 0;
		_letterSpacing = 0;
		_fontScale = 1;
		_autoUpperCase = false;
		_fixedWidth = true;
		_wordWrap = true;
		alpha = 1;
		
		_numSpacesInTab = 4;
		_tabSpaces = "    ";
		
		if (pFont == null)
		{
			if (PxBitmapFont.fetch("default") == null)
			{
				PxDefaultFontGenerator.generateAndStoreDefaultFont();
			}
			_font = PxBitmapFont.fetch("default");
		}
		else
		{
			_font = pFont;
		}
		
		#if flash
		updateGlyphs(true, _shadow, _outline);
		_pixels = new BitmapData(1, 1, true);
		#else
		pixels = _font.pixels;
		_drawData = [];
		_bgDrawData = [];
		#end
		
		_pendingTextChange = true;
	}
	
	/**
	 * Clears all resources used.
	 */
	override public function destroy():Void 
	{
		_font = null;
		#if flash
		clearPreparedGlyphs(_preparedTextGlyphs);
		clearPreparedGlyphs(_preparedShadowGlyphs);
		clearPreparedGlyphs(_preparedOutlineGlyphs);
		#else
		_drawData = null;
		_bgDrawData = null;
		#end
		
		super.destroy();
	}
	
	override public function update():Void 
	{
		if (_pendingTextChange)
		{
			updateBitmapData();
		}
		super.update();
	}
	
	public var numSpacesInTab(get_numSpacesInTab, set_numSpacesInTab):Int;
	
	private function get_numSpacesInTab():Int 
	{
		return _numSpacesInTab;
	}
	
	private function set_numSpacesInTab(value:Int):Int 
	{
		if (_numSpacesInTab != value && value > 0)
		{
			_numSpacesInTab = value;
			_tabSpaces = "";
			for (i in 0...value)
			{
				_tabSpaces += " ";
			}
			_pendingTextChange = true;
		}
		return value;
	}
	
	#if !flash
	override private function set_color(Color:BitmapInt32):BitmapInt32
	{
		super.set_color(Color);
		_pendingTextChange = true;
		return _color;
	}
	
	override public function draw():Void 
	{
		if (_atlas == null)
		{
			return;
		}
		
		if (_flickerTimer != 0)
		{
			_flicker = !_flicker;
			if (_flicker)
			{
				return;
			}
		}
		
		if (cameras == null)
		{
			cameras = FlxG.cameras;
		}
		var camera:FlxCamera;
		var drawItem:DrawStackItem;
		var currDrawData:Array<Float>;
		var currIndex:Int;
		var i:Int = 0;
		var l:Int = cameras.length;
		
		var j:Int = 0;
		var textLength:Int = Std.int(_drawData.length / 6);
		var currPosInArr:Int;
		var currTileID:Float;
		var currTileX:Float;
		var currTileY:Float;
		var currTileRed:Float;
		var currTileGreen:Float;
		var currTileBlue:Float;
		
		var radians:Float;
		var cos:Float;
		var sin:Float;
		var relativeX:Float;
		var relativeY:Float;
		
		#if js
		var useAlpha:Bool = (alpha < 1);
		#end
		
		var camID:Int;
		
		while(i < l)
		{
			camera = cameras[i++];
			#if !js
			drawItem = camera.getDrawStackItem(_atlas, true, _blendInt);
			var isColoredCamera:Bool = camera.isColored();
			#else
			drawItem = camera.getDrawStackItem(_atlas, useAlpha);
			#end
			currDrawData = drawItem.drawData;
			currIndex = drawItem.position;
			
			if (!onScreenSprite(camera) || !camera.visible || !camera.exists)
			{
				continue;
			}
			_point.x = (x - (camera.scroll.x * scrollFactor.x) - (offset.x)) + origin.x;
			_point.y = (y - (camera.scroll.y * scrollFactor.y) - (offset.y)) + origin.y;
			
			#if js
			_point.x = Math.floor(_point.x);
			_point.y = Math.floor(_point.y);
			#end

			var csx:Float = 1;
			var ssy:Float = 0;
			var ssx:Float = 0;
			var csy:Float = 1;
			var x1:Float = 0;
			var y1:Float = 0;

			if (!simpleRenderSprite ())
			{
				radians = angle * FlxG.RAD;
				cos = Math.cos(radians);
				sin = Math.sin(radians);
				
				csx = cos * scale.x;
				ssy = sin * scale.y;
				ssx = sin * scale.x;
				csy = cos * scale.y;
				
				x1 = (origin.x - _halfWidth);
				y1 = (origin.y - _halfHeight);
			}

			if (_background)
			{
				currTileX = _bgDrawData[1] - x1;
				currTileY = _bgDrawData[2] - y1;
				
				relativeX = (currTileX * csx - currTileY * ssy);
				relativeY = (currTileX * ssx + currTileY * csy);
				
				currDrawData[currIndex++] = _point.x + relativeX;
				currDrawData[currIndex++] = _point.y + relativeY;
				
				currDrawData[currIndex++] = _bgDrawData[0];
				
				currDrawData[currIndex++] = csx * width;
				currDrawData[currIndex++] = -ssy * height;
				currDrawData[currIndex++] = ssx * width;
				currDrawData[currIndex++] = csy * height;
				
				#if !js
				if (isColoredCamera)
				{
					currDrawData[currIndex++] = _bgDrawData[3] * camera.red;
					currDrawData[currIndex++] = _bgDrawData[4] * camera.green;
					currDrawData[currIndex++] = _bgDrawData[5] * camera.blue;
				}
				else
				{
					currDrawData[currIndex++] = _bgDrawData[3];
					currDrawData[currIndex++] = _bgDrawData[4];
					currDrawData[currIndex++] = _bgDrawData[5];
				}
				currDrawData[currIndex++] = alpha;
				#else
				if (useAlpha)
				{
					currDrawData[currIndex++] = alpha;
				}
				#end
			}

			while (j < textLength)
			{
				currPosInArr = j * 6;
				currTileID = _drawData[currPosInArr];
				currTileX = _drawData[currPosInArr + 1] - x1;
				currTileY = _drawData[currPosInArr + 2] - y1;
				currTileRed = _drawData[currPosInArr + 3];
				currTileGreen = _drawData[currPosInArr + 4];
				currTileBlue = _drawData[currPosInArr + 5];
				
				relativeX = (currTileX * csx - currTileY * ssy);
				relativeY = (currTileX * ssx + currTileY * csy);
				
				currDrawData[currIndex++] = _point.x + relativeX;
				currDrawData[currIndex++] = _point.y + relativeY;
				
				currDrawData[currIndex++] = currTileID;
				
				currDrawData[currIndex++] = csx * _fontScale;
				currDrawData[currIndex++] = -ssy * _fontScale;
				currDrawData[currIndex++] = ssx * _fontScale;
				currDrawData[currIndex++] = csy * _fontScale;
				
				#if !js
				if (isColoredCamera)
				{
					currDrawData[currIndex++] = currTileRed * camera.red;
					currDrawData[currIndex++] = currTileGreen * camera.green;
					currDrawData[currIndex++] = currTileBlue * camera.blue;
				}
				else
				{
					currDrawData[currIndex++] = currTileRed;
					currDrawData[currIndex++] = currTileGreen;
					currDrawData[currIndex++] = currTileBlue;
				}
				currDrawData[currIndex++] = alpha;
				#else
				if (useAlpha)
				{
					currDrawData[currIndex++] = alpha;
				}
				#end
				j++;
			}
			
			drawItem.position = currIndex;
			
			FlxBasic._VISIBLECOUNT++;
			
			#if !FLX_NO_DEBUG
			if (FlxG.visualDebug && !ignoreDrawDebug)
			{
				drawDebug(camera);
			}
			#end
		}
	}
	#end
	
	/**
	 * Sets the color of the text.
	 */
	public var textColor(get_textColor, set_textColor):Int;
	
	private function get_textColor():Int
	{
		return _textColor;
	}
	
	private function set_textColor(value:Int):Int 
	{
		if (_textColor != value)
		{
			_textColor = value;
			updateGlyphs(true, false, false);
			_pendingTextChange = true;
		}
		return value;
	}
	
	public var useTextColor(get_useTextColor, set_useTextColor):Bool;
	
	private function get_useTextColor():Bool 
	{
		return _useTextColor;
	}
	
	private function set_useTextColor(value:Bool):Bool 
	{
		if (_useTextColor != value)
		{
			_useTextColor = value;
			updateGlyphs(true, false, false);
			_pendingTextChange = true;
		}
		return value;
	}
	
	override private function set_alpha(pAlpha:Float):Float
	{
		#if flash
		super.set_alpha(pAlpha);
		#else
		alpha = pAlpha;
		_pendingTextChange = true;
		#end
		return pAlpha;
	}
	
	// TODO: override calcFrame (maybe)
	
	/**
	 * Text to display.
	 */
	public var text(get_text, set_text):String;
	
	private function get_text():String
	{
		return _text;
	}
	
	private function set_text(pText:String):String 
	{
		if (pText != _text)
		{
			_text = pText;
			_pendingTextChange = true;
		}
		return _text;
	}
	
	/**
	 * Internal method for updating the view of the text component
	 */
	private function updateBitmapData():Void 
	{
		if (!_pendingTextChange) 
		{
			return;
		}
		
		if (_font == null)
		{
			return;
		}
		
		var preparedText:String = (_autoUpperCase) ? _text.toUpperCase() : _text;
		var calcFieldWidth:Int = _fieldWidth;
		var rows:Array<String> = [];
		#if flash
		var fontHeight:Int = Math.floor(_font.getFontHeight() * _fontScale);
		#else
		var fontHeight:Int = _font.getFontHeight();
		#end
		var alignment:Int = _alignment;
		
		// cut text into pices
		var lineComplete:Bool;
		
		// get words
		var lines:Array<String> = preparedText.split("\n");
		var i:Int = -1;
		var j:Int = -1;
		if (!_multiLine)
		{
			lines = [lines[0]];
		}
		
		var wordLength:Int;
		var word:String;
		var tempStr:String;
		while (++i < lines.length) 
		{
			if (_fixedWidth)
			{
				lineComplete = false;
				var words:Array<String> = [];
				if (!wordWrap)
				{
					words = lines[i].split("\t").join(_tabSpaces).split(" ");
				}
				else
				{
					words = lines[i].split("\t").join(" \t ").split(" ");
				}
				
				if (words.length > 0) 
				{
					var wordPos:Int = 0;
					var txt:String = "";
					while (!lineComplete) 
					{
						word = words[wordPos];
						var changed:Bool = false;
						var currentRow:String = txt + word;
						
						if (_wordWrap)
						{
							var prevWord:String = (wordPos > 0) ? words[wordPos - 1] : "";
							var nextWord:String = (wordPos < words.length) ? words[wordPos + 1] : "";
							if (prevWord != "\t") currentRow += " ";
							
							if (_font.getTextWidth(currentRow, _letterSpacing, _fontScale) > _fieldWidth) 
							{
								if (txt == "")
								{
									words.splice(0, 1);
								}
								else
								{
									rows.push(txt.substr(0, txt.length - 1));
								}
								
								txt = "";
								if (_multiLine)
								{
									if (word == "\t" && (wordPos < words.length))
									{
										words.splice(0, wordPos + 1);
									}
									else
									{
										words.splice(0, wordPos);
									}
								}
								else
								{
									words.splice(0, words.length);
								}
								wordPos = 0;
								changed = true;
							}
							else
							{
								if (word == "\t")
								{
									txt += _tabSpaces;
								}
								if (nextWord == "\t" || prevWord == "\t")
								{
									txt += word;
								}
								else
								{
									txt += word + " ";
								}
								wordPos++;
							}
						}
						else
						{
							if (_font.getTextWidth(currentRow, _letterSpacing, _fontScale) > _fieldWidth) 
							{
								if (word != "")
								{
									j = 0;
									tempStr = "";
									wordLength = word.length;
									while (j < wordLength)
									{
										currentRow = txt + word.charAt(j);
										if (_font.getTextWidth(currentRow, _letterSpacing, _fontScale) > _fieldWidth) 
										{
											rows.push(txt.substr(0, txt.length - 1));
											txt = "";
											word = "";
											wordPos = words.length;
											j = wordLength;
											changed = true;
										}
										else
										{
											txt += word.charAt(j);
										}
										j++;
									}
								}
								else
								{
									changed = false;
									wordPos = words.length;
								}
							}
							else
							{
								txt += word + " ";
								wordPos++;
							}
						}
						
						if (wordPos >= words.length) 
						{
							if (!changed) 
							{
								calcFieldWidth = Std.int(Math.max(calcFieldWidth, _font.getTextWidth(txt, _letterSpacing, _fontScale)));
								rows.push(txt);
							}
							lineComplete = true;
						}
					}
				}
				else
				{
					rows.push("");
				}
			}
			else
			{
				var lineWithoutTabs:String = lines[i].split("\t").join(_tabSpaces);
				calcFieldWidth = Std.int(Math.max(calcFieldWidth, _font.getTextWidth(lineWithoutTabs, _letterSpacing, _fontScale)));
				rows.push(lineWithoutTabs);
			}
		}
		
		var finalWidth:Int = calcFieldWidth + _padding * 2 + (_outline ? 2 : 0);
		#if flash
		var finalHeight:Int = Std.int(_padding * 2 + Math.max(1, (rows.length * fontHeight + (_shadow ? 1 : 0)) + (_outline ? 2 : 0))) + ((rows.length >= 1) ? _lineSpacing * (rows.length - 1) : 0);
		#else
		var finalHeight:Int = Std.int(_padding * 2 + Math.max(1, (rows.length * fontHeight * _fontScale + (_shadow ? 1 : 0)) + (_outline ? 2 : 0))) + ((rows.length >= 1) ? _lineSpacing * (rows.length - 1) : 0);
		
		width = frameWidth = finalWidth;
		height = frameHeight = finalHeight;
		frames = 1;
		origin.x = width * 0.5;
		origin.y = height * 0.5;
		
<<<<<<< HEAD
		var halfWidth:Float = origin.x;
		var halfHeight:Float = origin.y;
=======
		_halfWidth = origin.x;
		_halfHeight = origin.y;
>>>>>>> 3f94e148
		#end
		
		#if flash
		if (_pixels != null) 
		{
			if (finalWidth != _pixels.width || finalHeight != _pixels.height) 
			{
				_pixels.dispose();
				_pixels = null;
			}
		}
		
		if (_pixels == null) 
		{
			_pixels = new BitmapData(finalWidth, finalHeight, !_background, _backgroundColor);
		} 
		else 
		{
			_pixels.fillRect(_pixels.rect, _backgroundColor);
		}
		#else
		_drawData.splice(0, _drawData.length);
		_bgDrawData.splice(0, _bgDrawData.length);
		
		if (_node == null || _node.atlas == null)
		{
			return;
		}
		var nodeName:String = _node.atlas.name;
		
		// draw background
		if (_background)
		{
			_bgDrawData.push(_font.bgTileID(nodeName));		// tile_ID
			_bgDrawData.push( -_halfWidth);
			_bgDrawData.push( -_halfHeight);
			
			#if !flash
			var colorMultiplier:Float = 1 / (255 * 255);
			
			var red:Float = (_backgroundColor >> 16) * colorMultiplier;
			var green:Float = (_backgroundColor >> 8 & 0xff) * colorMultiplier;
			var blue:Float = (_backgroundColor & 0xff) * colorMultiplier;
			#end
			
			#if (cpp || js)
			red *= (_color >> 16);
			green *= (_color >> 8 & 0xff);
			blue *= (_color & 0xff);
			#elseif neko
			red *= (_color.rgb >> 16);
			green *= (_color.rgb >> 8 & 0xff);
			blue *= (_color.rgb & 0xff);
			#end
			
			_bgDrawData.push(red);
			_bgDrawData.push(green);
			_bgDrawData.push(blue);
		}
		#end
		
		if (_fontScale > 0)
		{
<<<<<<< HEAD
			#if (flash || js)
=======
			#if flash
>>>>>>> 3f94e148
			_pixels.lock();
			#end
			
			// render text
			var row:Int = 0;
			
			for (t in rows) 
			{
				var ox:Int = 0; // LEFT
				var oy:Int = 0;
				if (alignment == PxTextAlign.CENTER) 
<<<<<<< HEAD
				{
					if (_fixedWidth)
					{
						ox = Math.floor((_fieldWidth - _font.getTextWidth(t, _letterSpacing, _fontScale)) / 2);
					}
					else
					{
						ox = Math.floor((finalWidth - _font.getTextWidth(t, _letterSpacing, _fontScale)) / 2);
					}
				}
				if (alignment == PxTextAlign.RIGHT) 
				{
					if (_fixedWidth)
					{
						ox = _fieldWidth - Math.floor(_font.getTextWidth(t, _letterSpacing, _fontScale));
					}
					else
					{
						ox = finalWidth - Math.floor(_font.getTextWidth(t, _letterSpacing, _fontScale)) - 2 * padding;
=======
				{
					if (_fixedWidth)
					{
						ox = Std.int((_fieldWidth - _font.getTextWidth(t, _letterSpacing, _fontScale)) / 2);
					}
					else
					{
						ox = Std.int((finalWidth - _font.getTextWidth(t, _letterSpacing, _fontScale)) / 2);
					}
				}
				if (alignment == PxTextAlign.RIGHT) 
				{
					if (_fixedWidth)
					{
						ox = _fieldWidth - Std.int(_font.getTextWidth(t, _letterSpacing, _fontScale));
					}
					else
					{
						ox = finalWidth - Std.int(_font.getTextWidth(t, _letterSpacing, _fontScale)) - 2 * padding;
>>>>>>> 3f94e148
					}
				}
				if (_outline) 
				{
					for (py in 0...(2 + 1)) 
					{
						for (px in 0...(2 + 1)) 
						{
<<<<<<< HEAD
							#if (flash || js)
							_font.render(_pixels, _preparedOutlineGlyphs, t, _outlineColor, px + ox + _padding, py + row * (fontHeight + _lineSpacing) + _padding, _letterSpacing);
							#else
							_font.render(nodeName, _drawData, t, _outlineColor, _color, alpha, px + ox + _padding - halfWidth, py + row * (fontHeight * _fontScale + _lineSpacing) + _padding - halfHeight, _letterSpacing, _fontScale);
=======
							#if flash
							_font.render(_pixels, _preparedOutlineGlyphs, t, _outlineColor, px + ox + _padding, py + row * (fontHeight + _lineSpacing) + _padding, _letterSpacing);
							#else
							_font.render(nodeName, _drawData, t, _outlineColor, _color, alpha, px + ox + _padding - _halfWidth, py + row * (fontHeight * _fontScale + _lineSpacing) + _padding - _halfHeight, _letterSpacing, _fontScale);
>>>>>>> 3f94e148
							#end
						}
					}
					ox += 1;
					oy += 1;
<<<<<<< HEAD
				}
				if (_shadow) 
				{
					#if (flash || js)
					_font.render(_pixels, _preparedShadowGlyphs, t, _shadowColor, 1 + ox + _padding, 1 + oy + row * (fontHeight + _lineSpacing) + _padding, _letterSpacing);
					#else
					_font.render(nodeName, _drawData, t, _shadowColor, _color, alpha, 1 + ox + _padding - halfWidth, 1 + oy + row * (fontHeight * _fontScale + _lineSpacing) + _padding - halfHeight, _letterSpacing, _fontScale);
					#end
				}
				#if (flash || js)
				_font.render(_pixels, _preparedTextGlyphs, t, _textColor, ox + _padding, oy + row * (fontHeight + _lineSpacing) + _padding, _letterSpacing);
				#else
				_font.render(nodeName, _drawData, t, _textColor, _color, alpha, ox + _padding - halfWidth, oy + row * (fontHeight * _fontScale + _lineSpacing) + _padding - halfHeight, _letterSpacing, _fontScale, _useTextColor);
				#end
				row++;
			}
			#if (flash || js)
=======
				}
				if (_shadow) 
				{
					#if flash
					_font.render(_pixels, _preparedShadowGlyphs, t, _shadowColor, 1 + ox + _padding, 1 + oy + row * (fontHeight + _lineSpacing) + _padding, _letterSpacing);
					#else
					_font.render(nodeName, _drawData, t, _shadowColor, _color, alpha, 1 + ox + _padding - _halfWidth, 1 + oy + row * (fontHeight * _fontScale + _lineSpacing) + _padding - _halfHeight, _letterSpacing, _fontScale);
					#end
				}
				#if flash
				_font.render(_pixels, _preparedTextGlyphs, t, _textColor, ox + _padding, oy + row * (fontHeight + _lineSpacing) + _padding, _letterSpacing);
				#else
				_font.render(nodeName, _drawData, t, _textColor, _color, alpha, ox + _padding - _halfWidth, oy + row * (fontHeight * _fontScale + _lineSpacing) + _padding - _halfHeight, _letterSpacing, _fontScale, _useTextColor);
				#end
				row++;
			}
			#if flash
>>>>>>> 3f94e148
			_pixels.unlock();
			pixels = _pixels;
			#end
		}
		
		_pendingTextChange = false;
	}
	
	/**
	 * Specifies whether the text field should have a filled background.
	 */
	public var background(get_background, set_background):Bool;
	
	private function get_background():Bool
	{
		return _background;
	}
	
	private function set_background(value:Bool):Bool 
	{
		if (_background != value)
		{
			_background = value;
			_pendingTextChange = true;
		}
		return _background;
	}
	
	/**
	 * Specifies the color of the text field background.
	 */
	public var backgroundColor(get_backgroundColor, set_backgroundColor):Int;
	
	private function get_backgroundColor():Int
	{
		return _backgroundColor;
	}
	
	private function set_backgroundColor(value:Int):Int
	{
		if (_backgroundColor != value)
		{
			_backgroundColor = value;
			if (_background)
			{
				_pendingTextChange = true;
			}
		}
		return _backgroundColor;
	}
	
	/**
	 * Specifies whether the text should have a shadow.
	 */
	public var shadow(get_shadow, set_shadow):Bool;
	
	private function get_shadow():Bool
	{
		return _shadow;
	}
	
	private function set_shadow(value:Bool):Bool
	{
		if (_shadow != value)
		{
			_shadow = value;
			_outline = false;
			updateGlyphs(false, _shadow, false);
			_pendingTextChange = true;
		}
		
		return value;
	}
	
	/**
	 * Specifies the color of the text field shadow.
	 */
	public var shadowColor(get_shadowColor, set_shadowColor):Int;
	
	private function get_shadowColor():Int
	{
		return _shadowColor;
	}
	
	private function set_shadowColor(value:Int):Int 
	{
		if (_shadowColor != value)
		{
			_shadowColor = value;
			updateGlyphs(false, _shadow, false);
			_pendingTextChange = true;
		}
		
		return value;
	}
	
	/**
	 * Sets the padding of the text field. This is the distance between the text and the border of the background (if any).
	 */
	public var padding(get_padding, set_padding):Int;
	
	private function get_padding():Int
	{
		return _padding;
	}
	
	private function set_padding(value:Int):Int 
	{
		if (_padding != value)
		{
			_padding = value;
			_pendingTextChange = true;
		}
		return value;
	}
	
	/**
	 * Sets the width of the text field. If the text does not fit, it will spread on multiple lines.
	 */
	public function setWidth(pWidth:Int):Int 
	{
		if (pWidth < 1) 
		{
			pWidth = 1;
		}
		if (pWidth != _fieldWidth)
		{
			_fieldWidth = pWidth;
			_pendingTextChange = true;
		}
		
		return pWidth;
	}
	
	/**
	 * Specifies how the text field should align text.
	 * LEFT, RIGHT, CENTER.
	 */
	public var alignment(get_alignment, set_alignment):Int;
	
	private function get_alignment():Int
	{
		return _alignment;
	}
	
	private function set_alignment(pAlignment:Int):Int 
	{
		if (_alignment != pAlignment)
		{
			_alignment = pAlignment;
			_pendingTextChange = true;
		}
		return pAlignment;
	}
	
	/**
	 * Specifies whether the text field will break into multiple lines or not on overflow.
	 */
	public var multiLine(get_multiLine, set_multiLine):Bool;
	
	private function get_multiLine():Bool
	{
		return _multiLine;
	}
	
	private function set_multiLine(pMultiLine:Bool):Bool 
	{
		if (_multiLine != pMultiLine)
		{
			_multiLine = pMultiLine;
			_pendingTextChange = true;
		}
		return pMultiLine;
	}
	
	/**
	 * Specifies whether the text should have an outline.
	 */
	public var outline(get_outline, set_outline):Bool;
	
	private function get_outline():Bool
	{
		return _outline;
	}
	
	private function set_outline(value:Bool):Bool 
	{
		if (_outline != value)
		{
			_outline = value;
			_shadow = false;
			updateGlyphs(false, false, true);
			_pendingTextChange = true;
		}
		return value;
	}
	
	/**
	 * Specifies whether color of the text outline.
	 */
	public var outlineColor(get_outlineColor, set_outlineColor):Int;
	
	private function get_outlineColor():Int
	{
		return _outlineColor;
	}
	
	private function set_outlineColor(value:Int):Int 
	{
		if (_outlineColor != value)
		{
			_outlineColor = value;
			updateGlyphs(false, false, _outline);
			_pendingTextChange = true;
		}
		return value;
	}
	
	/**
	 * Sets which font to use for rendering.
	 */
	public var font(get_font, set_font):PxBitmapFont;
	
	private function get_font():PxBitmapFont
	{
		return _font;
	}
	
	private function set_font(pFont:PxBitmapFont):PxBitmapFont 
	{
		if (_font != pFont)
		{
			_font = pFont;
			updateGlyphs(true, _shadow, _outline);
			_pendingTextChange = true;
			
			#if !flash
			pixels = _font.pixels;
			#end
		}
		return pFont;
	}
	
	/**
	 * Sets the distance between lines
	 */
	public var lineSpacing(get_lineSpacing, set_lineSpacing):Int;
	
	private function get_lineSpacing():Int
	{
		return _lineSpacing;
	}
	
	private function set_lineSpacing(pSpacing:Int):Int
	{
		if (_lineSpacing != pSpacing)
		{
			_lineSpacing = Std.int(Math.abs(pSpacing));
			_pendingTextChange = true;
		}
		return pSpacing;
	}
	
	/**
	 * Sets the "font size" of the text
	 */
	public var fontScale(get_fontScale, set_fontScale):Float;
	
	private function get_fontScale():Float
	{
		return _fontScale;
	}
	
	private function set_fontScale(pScale:Float):Float
	{
		var tmp:Float = Math.abs(pScale);
		if (tmp != _fontScale)
		{
			_fontScale = tmp;
			updateGlyphs(true, _shadow, _outline);
			_pendingTextChange = true;
		}
		return pScale;
	}
	
	public var letterSpacing(get_letterSpacing, set_letterSpacing):Int;
	
	private function get_letterSpacing():Int
	{
		return _letterSpacing;
	}
	
	private function set_letterSpacing(pSpacing:Int):Int
	{
		var tmp:Int = Std.int(Math.abs(pSpacing));
		if (tmp != _letterSpacing)
		{
			_letterSpacing = tmp;
			_pendingTextChange = true;
		}
		return _letterSpacing;
	}
	
	public var autoUpperCase(get_autoUpperCase, set_autoUpperCase):Bool;
	
	private function get_autoUpperCase():Bool 
	{
		return _autoUpperCase;
	}
	
	private function set_autoUpperCase(value:Bool):Bool 
	{
		if (_autoUpperCase != value)
		{
			_autoUpperCase = value;
			_pendingTextChange = true;
		}
		return _autoUpperCase;
	}
	
	public var wordWrap(get_wordWrap, set_wordWrap):Bool;
	
	private function get_wordWrap():Bool 
	{
		return _wordWrap;
	}
	
	private function set_wordWrap(value:Bool):Bool 
	{
		if (_wordWrap != value)
		{
			_wordWrap = value;
			_pendingTextChange = true;
		}
		return _wordWrap;
	}
	
	public var fixedWidth(get_fixedWidth, set_fixedWidth):Bool;
	
	private function get_fixedWidth():Bool 
	{
		return _fixedWidth;
	}
	
	private function set_fixedWidth(value:Bool):Bool 
	{
		if (_fixedWidth != value)
		{
			_fixedWidth = value;
			_pendingTextChange = true;
		}
		return _fixedWidth;
	}
	
	private function updateGlyphs(textGlyphs:Bool = false, shadowGlyphs:Bool = false, outlineGlyphs:Bool = false):Void
	{
		#if flash
		if (textGlyphs)
		{
			clearPreparedGlyphs(_preparedTextGlyphs);
			_preparedTextGlyphs = _font.getPreparedGlyphs(_fontScale, _textColor, _useTextColor);
		}
		
		if (shadowGlyphs)
		{
			clearPreparedGlyphs(_preparedShadowGlyphs);
			_preparedShadowGlyphs = _font.getPreparedGlyphs(_fontScale, _shadowColor);
		}
		
		if (outlineGlyphs)
		{
			clearPreparedGlyphs(_preparedOutlineGlyphs);
			_preparedOutlineGlyphs = _font.getPreparedGlyphs(_fontScale, _outlineColor);
		}
		#end
	}
	
	#if flash
	private function clearPreparedGlyphs(pGlyphs:Array<BitmapData>):Void
	{
		if (pGlyphs != null)
		{
			for (bmd in pGlyphs)
			{
				if (bmd != null)
				{
					bmd.dispose();
				}
			}
			pGlyphs = null;
		}
	}
	#end
	
	override public function updateFrameData():Void
	{
	#if !flash
		if (_node != null && _font != null)
		{
			_font.updateGlyphData(_node);
		}
	#end
	}
}<|MERGE_RESOLUTION|>--- conflicted
+++ resolved
@@ -630,13 +630,8 @@
 		origin.x = width * 0.5;
 		origin.y = height * 0.5;
 		
-<<<<<<< HEAD
-		var halfWidth:Float = origin.x;
-		var halfHeight:Float = origin.y;
-=======
 		_halfWidth = origin.x;
 		_halfHeight = origin.y;
->>>>>>> 3f94e148
 		#end
 		
 		#if flash
@@ -700,11 +695,7 @@
 		
 		if (_fontScale > 0)
 		{
-<<<<<<< HEAD
-			#if (flash || js)
-=======
 			#if flash
->>>>>>> 3f94e148
 			_pixels.lock();
 			#end
 			
@@ -716,27 +707,6 @@
 				var ox:Int = 0; // LEFT
 				var oy:Int = 0;
 				if (alignment == PxTextAlign.CENTER) 
-<<<<<<< HEAD
-				{
-					if (_fixedWidth)
-					{
-						ox = Math.floor((_fieldWidth - _font.getTextWidth(t, _letterSpacing, _fontScale)) / 2);
-					}
-					else
-					{
-						ox = Math.floor((finalWidth - _font.getTextWidth(t, _letterSpacing, _fontScale)) / 2);
-					}
-				}
-				if (alignment == PxTextAlign.RIGHT) 
-				{
-					if (_fixedWidth)
-					{
-						ox = _fieldWidth - Math.floor(_font.getTextWidth(t, _letterSpacing, _fontScale));
-					}
-					else
-					{
-						ox = finalWidth - Math.floor(_font.getTextWidth(t, _letterSpacing, _fontScale)) - 2 * padding;
-=======
 				{
 					if (_fixedWidth)
 					{
@@ -756,7 +726,6 @@
 					else
 					{
 						ox = finalWidth - Std.int(_font.getTextWidth(t, _letterSpacing, _fontScale)) - 2 * padding;
->>>>>>> 3f94e148
 					}
 				}
 				if (_outline) 
@@ -765,41 +734,15 @@
 					{
 						for (px in 0...(2 + 1)) 
 						{
-<<<<<<< HEAD
-							#if (flash || js)
-							_font.render(_pixels, _preparedOutlineGlyphs, t, _outlineColor, px + ox + _padding, py + row * (fontHeight + _lineSpacing) + _padding, _letterSpacing);
-							#else
-							_font.render(nodeName, _drawData, t, _outlineColor, _color, alpha, px + ox + _padding - halfWidth, py + row * (fontHeight * _fontScale + _lineSpacing) + _padding - halfHeight, _letterSpacing, _fontScale);
-=======
 							#if flash
 							_font.render(_pixels, _preparedOutlineGlyphs, t, _outlineColor, px + ox + _padding, py + row * (fontHeight + _lineSpacing) + _padding, _letterSpacing);
 							#else
 							_font.render(nodeName, _drawData, t, _outlineColor, _color, alpha, px + ox + _padding - _halfWidth, py + row * (fontHeight * _fontScale + _lineSpacing) + _padding - _halfHeight, _letterSpacing, _fontScale);
->>>>>>> 3f94e148
 							#end
 						}
 					}
 					ox += 1;
 					oy += 1;
-<<<<<<< HEAD
-				}
-				if (_shadow) 
-				{
-					#if (flash || js)
-					_font.render(_pixels, _preparedShadowGlyphs, t, _shadowColor, 1 + ox + _padding, 1 + oy + row * (fontHeight + _lineSpacing) + _padding, _letterSpacing);
-					#else
-					_font.render(nodeName, _drawData, t, _shadowColor, _color, alpha, 1 + ox + _padding - halfWidth, 1 + oy + row * (fontHeight * _fontScale + _lineSpacing) + _padding - halfHeight, _letterSpacing, _fontScale);
-					#end
-				}
-				#if (flash || js)
-				_font.render(_pixels, _preparedTextGlyphs, t, _textColor, ox + _padding, oy + row * (fontHeight + _lineSpacing) + _padding, _letterSpacing);
-				#else
-				_font.render(nodeName, _drawData, t, _textColor, _color, alpha, ox + _padding - halfWidth, oy + row * (fontHeight * _fontScale + _lineSpacing) + _padding - halfHeight, _letterSpacing, _fontScale, _useTextColor);
-				#end
-				row++;
-			}
-			#if (flash || js)
-=======
 				}
 				if (_shadow) 
 				{
@@ -817,7 +760,6 @@
 				row++;
 			}
 			#if flash
->>>>>>> 3f94e148
 			_pixels.unlock();
 			pixels = _pixels;
 			#end
