package org.flixel.nape;

import nape.geom.Vec2;
import nape.phys.Body;
import nape.phys.BodyType;
import nape.phys.Material;
import nape.shape.Circle;
import nape.shape.Polygon;
import org.flixel.FlxBasic;
import org.flixel.FlxCamera;
import org.flixel.FlxSprite;

/**
 * FlxPhysSprite consists of an FlxSprite with a physics body.
 * During the simulation, the sprite follows the physics body position and rotation.
 * 
 * Override createPhysObjects() method to create your own physics body (default one is a circle).
 * 
 * @author TiagoLr ( ~~~ProG4mr~~~ )
 */
class FlxPhysSprite extends FlxSprite
{
	private var _radsFactor:Float;
	private var _linearDrag:Float;
	private var _angularDrag:Float;
	
	/**
	 * mainBody is the physics body associated with this sprite. 
	 */
	public var body:Body;

	/**
	 * Creates an FlxSprite and a physics body (<code>mainBody</code>).
	 * The body is then added to the space of the current state.
	 * At each step, the physics are updated, and so is the position and rotation of the sprite 
	 * to match the bodys position and rotation values.
	 * 
	 * @param	X				The initial X position of the sprite.
	 * @param	Y				The initial Y position of the sprite.
	 * @param	SimpleGraphic 	The graphic you want to display (OPTIONAL - for simple stuff only, do NOT use for animated images!).
	 */
	public function new(X:Float = 0, Y:Float = 0, SimpleGraphic:Dynamic = null, CreateBody:Bool = true) 
	{
		super(X, Y, SimpleGraphic);
		_radsFactor = 180 / 3.14159;
		_linearDrag = 1;	// no drag.
		_angularDrag = 1; 	// no drag.
		
		if(CreateBody)
			createRectangularBody();
	}

	/**
	 * Override this function to null out variables or manually call
	 * <code>destroy()</code> on class members if necessary.
	 * Don't forget to call <code>super.destroy()</code>!
	 */
	override public function destroy():Void 
	{
		destroyPhysObjects();
		super.destroy();
	}

	/**
	 * Override core physics velocity etc
	 */
	override public function update():Void
	{
		super.update();
		
		if (moves)
		{
			updatePhysObjects();
		}
		
	}

	/**
	 * Handy function for "killing" game objects.
	 * Default behavior is to flag them as nonexistent AND dead.
	 */
	override public function kill():Void
	{
		super.kill();
		body.space = null;
	}

	/**
	 * Handy function for bringing game objects "back to life". Just sets alive and exists back to true.
	 * In practice, this function is most often called by <code>FlxObject.reset()</code>.
	 */
	override public function revive():Void
	{
		super.revive();
		body.space = FlxPhysState.space;
	}
	
	public function addPremadeBody(body:Body)
	{
		if (this.body != null) 
			destroyPhysObjects();
		
		body.position.x = x;
		body.position.y = y;
		body.space = FlxPhysState.space;
		this.body = body;
		setBodyMaterial();
	}
	
	/**
	 * Creates the physics body used by this sprite (using a circle shape).
	 */
	public function createCircularBody(radius:Float = 16, ?type:BodyType) 
	{
		if (body != null) 
			destroyPhysObjects();
			
		this.centerOffsets(false);
		body = new Body(type != null ? type : BodyType.DYNAMIC, Vec2.weak(this.x, this.y));
		body.shapes.add(new Circle(radius));
		body.space = FlxPhysState.space;
		
		setBodyMaterial();
	}
	
	/**
	 * Default method to create the physics body used by this sprite in shape of a rectangle.
	 * Override this method to create your own physics body!
	 * The width and height used are based on the size of sprite graphics.
	 * Call this method after calling makeGraphics() or loadGraphic() to update the body size.
	 */
	public function createRectangularBody(width:Float = 0, height:Float = 0, ?type:BodyType)
	{
		if (body != null) 
			destroyPhysObjects();
		
		if (width == 0)
			width = frameWidth;
		if (height == 0)
			height = frameHeight;
		
		this.centerOffsets(false);
		body = new Body(type != null ? type : BodyType.DYNAMIC, Vec2.weak(this.x, this.y));
		body.shapes.add(new Polygon(Polygon.box(width, height)));
		body.space = FlxPhysState.space;
		
		setBodyMaterial();
	}
	
	/**
	 * Shortcut method to set/change the physics body material.
	 * 
	 * @param	elasticity			Elasticity of material.		
	 * @param	dynamicFriction		Coeffecient of dynamic friction for material.
	 * @param	staticFriction		Coeffecient of static friction for material.
	 * @param	density				Density of this Material.
	 * @param	rotationFriction	Coeffecient of rolling friction for circle interactions.
	 */
	public function setBodyMaterial(elasticity:Float = 1, dynamicFriction:Float = 0.2, 
									staticFriction:Float = 0.4, density:Float = 1, 
									rollingFriction:Float = 0.001)
	{
		if (body == null) 
			return;
		body.setShapeMaterials(new Material(elasticity, dynamicFriction, staticFriction, density, rollingFriction));
	}
	
	/**
	 * Destroys the physics main body.
	 */
	public function destroyPhysObjects() 
	{
		if (body != null) 
		{
			FlxPhysState.space.bodies.remove(body);
			body = null;
		}
	}
	
	/**
	 * Updates physics FlxSprite graphics to follow this sprite physics object.
	 */	
	private inline function updatePhysObjects() 
	{
		this.x = body.position.x - origin.x;
		this.y = body.position.y - origin.y;
		
		if (body.allowRotation)
		{
			this.angle = body.rotation * _radsFactor;
		}
		
		// Applies custom physics drag.
		if (_linearDrag < 1 || _angularDrag < 1) 
		{
			body.angularVel *= _angularDrag;
			body.velocity.x *= _linearDrag;
			body.velocity.y *= _linearDrag;
		}
	}

	/**
	 * Nape requires fluid spaces to add empty space linear drag and angular drag.
	 * This provides a simple drag alternative. 
	 * Set any values to linearDrag or angularDrag to activate this feature for this object.
	 * 
	 * @param	linearDrag Typical value 0.96 (1 = no drag).
	 * @param	angularDrag	Typical value 0.96 (1 = no drag);
	 */
	public function setDrag(linearDrag:Float = 1, angularDrag:Float = 1) 
	{
		_linearDrag		= linearDrag;
		_angularDrag 	= angularDrag;
	}
	
	// Hide debug outline on physics sprites if the physics debug shapes are turned on
	#if !FLX_NO_DEBUG
<<<<<<< HEAD
	override public function drawDebug(Camera:FlxCamera = null):Void
	{
		if (FlxPhysState.debug == null)
			super.drawDebug(Camera);
	}
=======
	override public function drawDebug():Void { }
>>>>>>> a3b32b6a
	#end
}<|MERGE_RESOLUTION|>--- conflicted
+++ resolved
@@ -215,14 +215,10 @@
 	
 	// Hide debug outline on physics sprites if the physics debug shapes are turned on
 	#if !FLX_NO_DEBUG
-<<<<<<< HEAD
 	override public function drawDebug(Camera:FlxCamera = null):Void
 	{
 		if (FlxPhysState.debug == null)
 			super.drawDebug(Camera);
 	}
-=======
-	override public function drawDebug():Void { }
->>>>>>> a3b32b6a
 	#end
 }