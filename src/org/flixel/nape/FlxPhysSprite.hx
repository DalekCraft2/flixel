package org.flixel.nape;

import nape.geom.Vec2;
import nape.phys.Body;
import nape.phys.BodyType;
import nape.phys.Material;
import nape.shape.Circle;
import nape.shape.Polygon;
import org.flixel.FlxBasic;
import org.flixel.FlxCamera;
import org.flixel.FlxSprite;

/**
 * FlxPhysSprite consists of an FlxSprite with a physics body.
 * During the simulation, the sprite follows the physics body position and rotation.
 * 
 * Override createPhysObjects() method to create your own physics body (default one is a circle).
 * 
 * @author TiagoLr ( ~~~ProG4mr~~~ )
 */
class FlxPhysSprite extends FlxSprite
{
	private var _radsFactor:Float;
	private var _linearDrag:Float;
	private var _angularDrag:Float;
	
	/**
	 * mainBody is the physics body associated with this sprite. 
	 */
	public var body:Body;

	/**
	 * Creates an FlxSprite and a physics body (<code>mainBody</code>).
	 * The body is then added to the space of the current state.
	 * At each step, the physics are updated, and so is the position and rotation of the sprite 
	 * to match the bodys position and rotation values.
	 * 
	 * @param	X				The initial X position of the sprite.
	 * @param	Y				The initial Y position of the sprite.
	 * @param	SimpleGraphic 	The graphic you want to display (OPTIONAL - for simple stuff only, do NOT use for animated images!).
	 */
	public function new(X:Float = 0, Y:Float = 0, SimpleGraphic:Dynamic = null, CreateBody:Bool = true) 
	{
		super(X, Y, SimpleGraphic);
		_radsFactor = 180 / 3.14159;
		_linearDrag = 1;	// no drag.
		_angularDrag = 1; 	// no drag.
		
		if(CreateBody)
			createRectangularBody();
	}

	/**
	 * Override this function to null out variables or manually call
	 * <code>destroy()</code> on class members if necessary.
	 * Don't forget to call <code>super.destroy()</code>!
	 */
	override public function destroy():Void 
	{
		destroyPhysObjects();
		super.destroy();
	}

	/**
	 * Override core physics velocity etc
	 */
	override public function update():Void
	{
		super.update();
		
		if (moves)
		{
			updatePhysObjects();
		}
<<<<<<< HEAD
		
=======
>>>>>>> f5e27874
	}

	/**
	 * Handy function for "killing" game objects.
	 * Default behavior is to flag them as nonexistent AND dead.
	 */
	override public function kill():Void
	{
		super.kill();
		body.space = null;
	}

	/**
	 * Handy function for bringing game objects "back to life". Just sets alive and exists back to true.
	 * In practice, this function is most often called by <code>FlxObject.reset()</code>.
	 */
	override public function revive():Void
	{
		super.revive();
		if(body != null)
			body.space = FlxPhysState.space;
	}
	
	public function addPremadeBody(body:Body)
	{
		if (this.body != null) 
			destroyPhysObjects();
		
		body.position.x = x;
		body.position.y = y;
		body.space = FlxPhysState.space;
		this.body = body;
		setBodyMaterial();
	}
	
	/**
	 * Creates the physics body used by this sprite (using a circle shape).
	 */
	public function createCircularBody(radius:Float = 16, ?type:BodyType) 
	{
		if (body != null) 
			destroyPhysObjects();
			
		this.centerOffsets(false);
		body = new Body(type != null ? type : BodyType.DYNAMIC, Vec2.weak(this.x, this.y));
		body.shapes.add(new Circle(radius));
		body.space = FlxPhysState.space;
		
		setBodyMaterial();
	}
	
	/**
	 * Default method to create the physics body used by this sprite in shape of a rectangle.
	 * Override this method to create your own physics body!
	 * The width and height used are based on the size of sprite graphics.
	 * Call this method after calling makeGraphics() or loadGraphic() to update the body size.
	 */
	public function createRectangularBody(width:Float = 0, height:Float = 0, ?type:BodyType)
	{
		if (body != null) 
			destroyPhysObjects();
		
		if (width == 0)
			width = frameWidth;
		if (height == 0)
			height = frameHeight;
		
		this.centerOffsets(false);
		body = new Body(type != null ? type : BodyType.DYNAMIC, Vec2.weak(this.x, this.y));
		body.shapes.add(new Polygon(Polygon.box(width, height)));
		body.space = FlxPhysState.space;
		
		setBodyMaterial();
	}
	
	/**
	 * Shortcut method to set/change the physics body material.
	 * 
	 * @param	elasticity			Elasticity of material.		
	 * @param	dynamicFriction		Coeffecient of dynamic friction for material.
	 * @param	staticFriction		Coeffecient of static friction for material.
	 * @param	density				Density of this Material.
	 * @param	rotationFriction	Coeffecient of rolling friction for circle interactions.
	 */
	public function setBodyMaterial(elasticity:Float = 1, dynamicFriction:Float = 0.2, 
									staticFriction:Float = 0.4, density:Float = 1, 
									rollingFriction:Float = 0.001)
	{
		if (body == null) 
			return;
		body.setShapeMaterials(new Material(elasticity, dynamicFriction, staticFriction, density, rollingFriction));
	}
	
	/**
	 * Destroys the physics main body.
	 */
	public function destroyPhysObjects() 
	{
		if (body != null) 
		{
			FlxPhysState.space.bodies.remove(body);
			body = null;
		}
	}
	
	/**
	 * Updates physics FlxSprite graphics to follow this sprite physics object.
	 */	
	private inline function updatePhysObjects() 
	{
		this.x = body.position.x - origin.x;
		this.y = body.position.y - origin.y;
		
		if (body.allowRotation)
		{
			this.angle = body.rotation * _radsFactor;
		}
		
		// Applies custom physics drag.
		if (_linearDrag < 1 || _angularDrag < 1) 
		{
			body.angularVel *= _angularDrag;
			body.velocity.x *= _linearDrag;
			body.velocity.y *= _linearDrag;
		}
	}

	/**
	 * Nape requires fluid spaces to add empty space linear drag and angular drag.
	 * This provides a simple drag alternative. 
	 * Set any values to linearDrag or angularDrag to activate this feature for this object.
	 * 
	 * @param	linearDrag Typical value 0.96 (1 = no drag).
	 * @param	angularDrag	Typical value 0.96 (1 = no drag);
	 */
	public function setDrag(linearDrag:Float = 1, angularDrag:Float = 1) 
	{
		_linearDrag		= linearDrag;
		_angularDrag 	= angularDrag;
	}
	
	// Hide debug outline on physics sprites if the physics debug shapes are turned on
	#if !FLX_NO_DEBUG
	override public function drawDebug():Void
	{
		if (FlxPhysState.debug == null)
			super.drawDebug();
	}
	#end
}<|MERGE_RESOLUTION|>--- conflicted
+++ resolved
@@ -72,10 +72,6 @@
 		{
 			updatePhysObjects();
 		}
-<<<<<<< HEAD
-		
-=======
->>>>>>> f5e27874
 	}
 
 	/**
