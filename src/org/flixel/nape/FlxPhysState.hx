--- conflicted
+++ resolved
@@ -149,12 +149,7 @@
 		disablePhysDebug();
 		#end
 	}
-<<<<<<< HEAD
-	
-	#if !FLX_NO_DEBUG
-=======
-
->>>>>>> f5e27874
+
 	/**
 	 * Enables debug graphics for nape physics.
 	 */
