--- conflicted
+++ resolved
@@ -167,17 +167,9 @@
 		var currentX = startX;
 		var currentY = startY;
 		
-<<<<<<< HEAD
 		Macro.makePresetSprite("WHITE");
 		Macro.makePresetSprite("GRAY");
 		Macro.makePresetSprite("BLACK");
-=======
-		Macro.makePresetSprite("TRANSPARENT");
-		Macro.makePresetSprite("WHITE");
-		Macro.makePresetSprite("GRAY");
-		Macro.makePresetSprite("BLACK");
-		
->>>>>>> 16923dcc
 		Macro.makePresetSprite("GREEN");
 		Macro.makePresetSprite("LIME");
 		Macro.makePresetSprite("YELLOW");
