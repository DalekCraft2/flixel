--- conflicted
+++ resolved
@@ -84,11 +84,8 @@
  * removed weightedGetObject(), getObject() now has an optional weights parameter
  * removed colorExt(), try using FlxColor to get finer control over randomly-generated colors
  * updated random number generation equation to avoid inconsistent results across platforms; may break recordings made in 3.x!
-<<<<<<< HEAD
  * fixed a bug that prevented the Excludes array in int() from working
  * can now create an instance of FlxRandom to create deterministic pseudorandom numbers independently of HaxeFlixel core functions (e.g. particle emitters)
-=======
->>>>>>> 1ad0320a
 * FlxArrayUtil: removed randomness-related functions, please use FlxRandom instead
 * FlxText:
  * added an abstract enum for alignment (text.alignment = CENTER; is now possible)
