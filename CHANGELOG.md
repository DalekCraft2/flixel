--- conflicted
+++ resolved
@@ -1,4 +1,3 @@
-<<<<<<< HEAD
 4.0.0
 ------------------------------
 * FlxArrayUtil: removed indexOf()
@@ -52,11 +51,10 @@
  * FlxTypedEmitter into FlxEmitter.hx
  * FlxTypedEmitterExt into FlxEmitterExt.hx
  * FlxTypedButton into FlxButton.hx
-=======
+
 3.3.4
 ------------------------------
 * Combatibility with OpenFL 2.0.0
->>>>>>> 224586fe
 
 3.3.3
 ------------------------------
