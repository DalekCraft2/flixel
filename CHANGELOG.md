--- conflicted
+++ resolved
@@ -134,11 +134,7 @@
 * Added support for reloading graphics via OpenFL live asset reloading (native targets)
 * FlxSound
   * Can now be used even if FLX_NO_SOUND_SYSTEM is enabled
-<<<<<<< HEAD
-  * Looped is exposed as a public variable
-=======
   * looped is exposed as a public variable
->>>>>>> 3bfa1f44
 * FlxVelocity: accelerateTowards()-functions now only take a single maxSpeed param (instead of x and y)
 * FlxG.signals: split gameReset into pre/post signals
 
