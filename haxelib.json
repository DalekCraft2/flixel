{
	"name": "flixel",
	"url" : "http://haxeflixel.com",
	"license": "MIT",
	"tags": ["game", "openfl", "flash", "neko", "cpp", "android", "ios", "cross"],
<<<<<<< HEAD
	"description": "A cross-platform, 2D game engine based on OpenFL",
	"version": "3.3.8",
	"releasenote": "Use lime legacy with OpenFL 3+",
	"contributors": ["haxeflixel"]
=======
	"description": "HaxeFlixel is a 2D game framework based on OpenFL that delivers cross-platform games.",
	"version": "3.3.9",
	"releasenote": "Several bugfixes, see the CHANGELOG.md for more details.",
	"contributors": ["haxeflixel"],
	"dependencies": { "lime": "", "openfl": "" }
>>>>>>> 5932affd
}<|MERGE_RESOLUTION|>--- conflicted
+++ resolved
@@ -3,16 +3,8 @@
 	"url" : "http://haxeflixel.com",
 	"license": "MIT",
 	"tags": ["game", "openfl", "flash", "neko", "cpp", "android", "ios", "cross"],
-<<<<<<< HEAD
 	"description": "A cross-platform, 2D game engine based on OpenFL",
-	"version": "3.3.8",
-	"releasenote": "Use lime legacy with OpenFL 3+",
-	"contributors": ["haxeflixel"]
-=======
-	"description": "HaxeFlixel is a 2D game framework based on OpenFL that delivers cross-platform games.",
 	"version": "3.3.9",
 	"releasenote": "Several bugfixes, see the CHANGELOG.md for more details.",
-	"contributors": ["haxeflixel"],
-	"dependencies": { "lime": "", "openfl": "" }
->>>>>>> 5932affd
+	"contributors": ["haxeflixel"]
 }