--- conflicted
+++ resolved
@@ -33,20 +33,12 @@
 	{
 		FlxG.mouse.visible = false;
 		
-		_bat = new FlxSprite(180, 220);
-<<<<<<< HEAD
-		_bat.makeGraphic(40, 6, FlxColor.PINK);
-		_bat.immovable = true;
-		
-		_ball = new FlxSprite(180, 160);
-		_ball.makeGraphic(6, 6, FlxColor.PINK);
-=======
 		_bat.makeGraphic(40, 6, FlxColor.MAGENTA);
 		_bat.immovable = true;
 		
 		_ball = new FlxSprite(180, 160);
 		_ball.makeGraphic(6, 6, FlxColor.MAGENTA);
->>>>>>> 16923dcc
+		
 		_ball.elasticity = 1;
 		_ball.maxVelocity.set(200, 200);
 		_ball.velocity.y = 200;
